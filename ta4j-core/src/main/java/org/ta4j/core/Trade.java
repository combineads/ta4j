--- conflicted
+++ resolved
@@ -72,23 +72,11 @@
         public abstract TradeType complementType();
     }
 
-<<<<<<< HEAD
-    /**
-     * Type of the trade
-     */
+    /** The type of the trade. */
     private final TradeType type;
 
-    /**
-     * The index the trade was executed
-     */
+    /** The index the trade was executed. */
     private final int index;
-=======
-    /** The type of the trade. */
-    private TradeType type;
-
-    /** The index the trade was executed. */
-    private int index;
->>>>>>> a4dc788d
 
     /** The trade price per asset. */
     private Num pricePerAsset;
@@ -99,15 +87,8 @@
      */
     private Num netPrice;
 
-<<<<<<< HEAD
-    /**
-     * the trade amount
-     */
+    /** The trade amount. */
     private final Num amount;
-=======
-    /** The trade amount. */
-    private Num amount;
->>>>>>> a4dc788d
 
     /** The cost for executing the trade. */
     private Num cost;
