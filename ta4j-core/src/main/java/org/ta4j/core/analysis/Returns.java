/**
 * The MIT License (MIT)
 *
 * Copyright (c) 2017-2023 Ta4j Organization & respective
 * authors (see AUTHORS)
 *
 * Permission is hereby granted, free of charge, to any person obtaining a copy of
 * this software and associated documentation files (the "Software"), to deal in
 * the Software without restriction, including without limitation the rights to
 * use, copy, modify, merge, publish, distribute, sublicense, and/or sell copies of
 * the Software, and to permit persons to whom the Software is furnished to do so,
 * subject to the following conditions:
 *
 * The above copyright notice and this permission notice shall be included in all
 * copies or substantial portions of the Software.
 *
 * THE SOFTWARE IS PROVIDED "AS IS", WITHOUT WARRANTY OF ANY KIND, EXPRESS OR
 * IMPLIED, INCLUDING BUT NOT LIMITED TO THE WARRANTIES OF MERCHANTABILITY, FITNESS
 * FOR A PARTICULAR PURPOSE AND NONINFRINGEMENT. IN NO EVENT SHALL THE AUTHORS OR
 * COPYRIGHT HOLDERS BE LIABLE FOR ANY CLAIM, DAMAGES OR OTHER LIABILITY, WHETHER
 * IN AN ACTION OF CONTRACT, TORT OR OTHERWISE, ARISING FROM, OUT OF OR IN
 * CONNECTION WITH THE SOFTWARE OR THE USE OR OTHER DEALINGS IN THE SOFTWARE.
 */
package org.ta4j.core.analysis;

import java.util.ArrayList;
import java.util.Collections;
import java.util.List;

import org.ta4j.core.BarSeries;
import org.ta4j.core.Indicator;
import org.ta4j.core.Position;
import org.ta4j.core.TradingRecord;
import org.ta4j.core.num.NaN;
import org.ta4j.core.num.Num;

/**
 * Allows to compute the return rate of a price time-series.
 */
public class Returns implements Indicator<Num> {

    public enum ReturnType {
        LOG {
            @Override
            public Num calculate(Num xNew, Num xOld) {
                // r_i = ln(P_i/P_(i-1))
                return (xNew.dividedBy(xOld)).log();
            }
        },
        ARITHMETIC {
            @Override
            public Num calculate(Num xNew, Num xOld) {
                // r_i = P_i/P_(i-1) - 1
                return xNew.dividedBy(xOld).minus(one);
            }
        };

        /**
         * @return the single return rate
         */
        public abstract Num calculate(Num xNew, Num xOld);
    }

    private final ReturnType type;

    /** The bar series. */
    private final BarSeries barSeries;

<<<<<<< HEAD
    /**
     * The return rates
     */
    private final List<Num> values;
=======
    /** The return rates. */
    private List<Num> values;
>>>>>>> a4dc788d

    /** Unit element for efficient arithmetic return computation. */
    private static Num one;

    /**
     * Constructor.
     *
     * @param barSeries the bar series
     * @param position  a single position
     * @param type      the ReturnType
     */
    public Returns(BarSeries barSeries, Position position, ReturnType type) {
        one = barSeries.one();
        this.barSeries = barSeries;
        this.type = type;
        // at index 0, there is no return
        values = new ArrayList<>(Collections.singletonList(NaN.NaN));
        calculate(position, barSeries.getEndIndex());

        fillToTheEnd(barSeries.getEndIndex());
    }

    /**
     * Constructor.
     *
     * @param barSeries     the bar series
     * @param tradingRecord the trading record
     * @param type          the ReturnType
     */
    public Returns(BarSeries barSeries, TradingRecord tradingRecord, ReturnType type) {
        one = barSeries.one();
        this.barSeries = barSeries;
        this.type = type;
        // at index 0, there is no return
        values = new ArrayList<>(Collections.singletonList(NaN.NaN));
        calculate(tradingRecord);

        fillToTheEnd(tradingRecord.getEndIndex(barSeries));
    }

    /**
     * @return the return rates
     */
    public List<Num> getValues() {
        return values;
    }

    /**
     * @param index the bar index
     * @return the return rate value at the index-th position
     */
    @Override
    public Num getValue(int index) {
        return values.get(index);
    }

    @Override
    public int getUnstableBars() {
        return 0;
    }

    @Override
    public BarSeries getBarSeries() {
        return barSeries;
    }

    @Override
    public Num numOf(Number number) {
        return barSeries.numOf(number);
    }

    /**
     * @return the size of the return series.
     */
    public int getSize() {
        return barSeries.getBarCount() - 1;
    }

    /**
     * Calculates the cash flow for a single position (including accrued cashflow
     * for open positions).
     *
     * @param position   a single position
     * @param finalIndex the index up to which the cash flow of open positions is
     *                   considered
     */
    public void calculate(Position position, int finalIndex) {
        boolean isLongTrade = position.getEntry().isBuy();
        Num minusOne = barSeries.numOf(-1);
        int endIndex = CashFlow.determineEndIndex(position, finalIndex, barSeries.getEndIndex());
        final int entryIndex = position.getEntry().getIndex();
        int begin = entryIndex + 1;
        if (begin > values.size()) {
            values.addAll(Collections.nCopies(begin - values.size(), barSeries.zero()));
        }

        int startingIndex = Math.max(begin, 1);
        int nPeriods = endIndex - entryIndex;
        Num holdingCost = position.getHoldingCost(endIndex);
        Num avgCost = holdingCost.dividedBy(holdingCost.numOf(nPeriods));

        // returns are per period (iterative). Base price needs to be updated
        // accordingly
        Num lastPrice = position.getEntry().getNetPrice();
        for (int i = startingIndex; i < endIndex; i++) {
            Num intermediateNetPrice = CashFlow.addCost(barSeries.getBar(i).getClosePrice(), avgCost, isLongTrade);
            Num assetReturn = type.calculate(intermediateNetPrice, lastPrice);

            Num strategyReturn;
            if (position.getEntry().isBuy()) {
                strategyReturn = assetReturn;
            } else {
                strategyReturn = assetReturn.multipliedBy(minusOne);
            }
            values.add(strategyReturn);
            // update base price
            lastPrice = barSeries.getBar(i).getClosePrice();
        }

        // add net return at exit position
        Num exitPrice;
        if (position.getExit() != null) {
            exitPrice = position.getExit().getNetPrice();
        } else {
            exitPrice = barSeries.getBar(endIndex).getClosePrice();
        }

        Num strategyReturn;
        Num assetReturn = type.calculate(CashFlow.addCost(exitPrice, avgCost, isLongTrade), lastPrice);
        if (position.getEntry().isBuy()) {
            strategyReturn = assetReturn;
        } else {
            strategyReturn = assetReturn.multipliedBy(minusOne);
        }
        values.add(strategyReturn);
    }

    /**
     * Calculates the returns for a trading record.
     *
     * @param tradingRecord the trading record
     */
    private void calculate(TradingRecord tradingRecord) {
        int endIndex = tradingRecord.getEndIndex(getBarSeries());
        // For each position...
        tradingRecord.getPositions().forEach(p -> calculate(p, endIndex));
    }

    /**
     * Pads {@link #values} with zeros up until {@code endIndex}.
     * 
     * @param endIndex the end index
     */
    private void fillToTheEnd(int endIndex) {
        if (endIndex >= values.size()) {
            values.addAll(Collections.nCopies(barSeries.getEndIndex() - values.size() + 1, barSeries.zero()));
        }
    }
}<|MERGE_RESOLUTION|>--- conflicted
+++ resolved
@@ -66,15 +66,8 @@
     /** The bar series. */
     private final BarSeries barSeries;
 
-<<<<<<< HEAD
-    /**
-     * The return rates
-     */
+    /** The return rates. */
     private final List<Num> values;
-=======
-    /** The return rates. */
-    private List<Num> values;
->>>>>>> a4dc788d
 
     /** Unit element for efficient arithmetic return computation. */
     private static Num one;
