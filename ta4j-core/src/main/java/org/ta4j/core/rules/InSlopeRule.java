/**
 * The MIT License (MIT)
 *
 * Copyright (c) 2017-2023 Ta4j Organization & respective
 * authors (see AUTHORS)
 *
 * Permission is hereby granted, free of charge, to any person obtaining a copy of
 * this software and associated documentation files (the "Software"), to deal in
 * the Software without restriction, including without limitation the rights to
 * use, copy, modify, merge, publish, distribute, sublicense, and/or sell copies of
 * the Software, and to permit persons to whom the Software is furnished to do so,
 * subject to the following conditions:
 *
 * The above copyright notice and this permission notice shall be included in all
 * copies or substantial portions of the Software.
 *
 * THE SOFTWARE IS PROVIDED "AS IS", WITHOUT WARRANTY OF ANY KIND, EXPRESS OR
 * IMPLIED, INCLUDING BUT NOT LIMITED TO THE WARRANTIES OF MERCHANTABILITY, FITNESS
 * FOR A PARTICULAR PURPOSE AND NONINFRINGEMENT. IN NO EVENT SHALL THE AUTHORS OR
 * COPYRIGHT HOLDERS BE LIABLE FOR ANY CLAIM, DAMAGES OR OTHER LIABILITY, WHETHER
 * IN AN ACTION OF CONTRACT, TORT OR OTHERWISE, ARISING FROM, OUT OF OR IN
 * CONNECTION WITH THE SOFTWARE OR THE USE OR OTHER DEALINGS IN THE SOFTWARE.
 */
package org.ta4j.core.rules;

import static org.ta4j.core.num.NaN.NaN;

import org.ta4j.core.Indicator;
import org.ta4j.core.TradingRecord;
import org.ta4j.core.indicators.helpers.CombineIndicator;
import org.ta4j.core.indicators.helpers.PreviousValueIndicator;
import org.ta4j.core.num.Num;

/**
 * A rule that monitors when an {@link Indicator} shows a specified slope.
 *
 * <p>
 * Satisfied when the difference of the value of the {@link Indicator indicator}
 * and its previous (n-th) value is between the values of {@code maxSlope}
 * or/and {@code minSlope}. It can test both, positive and negative slope.
 */
public class InSlopeRule extends AbstractRule {

    /** The actual indicator */
<<<<<<< HEAD
    private final Indicator<Num> ref;
    /** The previous n-th value of ref */
    private final PreviousValueIndicator prev;
    /** The minimum slope between ref and prev */
    private final Num minSlope;
=======
    private Indicator<Num> ref;

    /** The previous n-th value of ref */
    private PreviousValueIndicator prev;

    /** The minimum slope between ref and prev */
    private Num minSlope;

>>>>>>> a4dc788d
    /** The maximum slope between ref and prev */
    private final Num maxSlope;

    /**
     * Constructor.
     *
     * @param ref      the reference indicator
     * @param minSlope minumum slope between reference and previous indicator
     */
    public InSlopeRule(Indicator<Num> ref, Num minSlope) {
        this(ref, 1, minSlope, NaN);
    }

    /**
     * Constructor.
     *
     * @param ref      the reference indicator
     * @param minSlope minumum slope between value of reference and previous
     *                 indicator
     * @param maxSlope maximum slope between value of reference and previous
     *                 indicator
     */
    public InSlopeRule(Indicator<Num> ref, Num minSlope, Num maxSlope) {
        this(ref, 1, minSlope, maxSlope);
    }

    /**
     * Constructor.
     *
     * @param ref         the reference indicator
     * @param nthPrevious defines the previous n-th indicator
     * @param maxSlope    maximum slope between value of reference and previous
     *                    indicator
     */
    public InSlopeRule(Indicator<Num> ref, int nthPrevious, Num maxSlope) {
        this(ref, nthPrevious, NaN, maxSlope);
    }

    /**
     * Constructor.
     *
     * @param ref         the reference indicator
     * @param nthPrevious defines the previous n-th indicator
     * @param minSlope    minumum slope between value of reference and previous
     *                    indicator
     * @param maxSlope    maximum slope between value of reference and previous
     *                    indicator
     */
    public InSlopeRule(Indicator<Num> ref, int nthPrevious, Num minSlope, Num maxSlope) {
        this.ref = ref;
        this.prev = new PreviousValueIndicator(ref, nthPrevious);
        this.minSlope = minSlope;
        this.maxSlope = maxSlope;
    }

    /** This rule does not use the {@code tradingRecord}. */
    @Override
    public boolean isSatisfied(int index, TradingRecord tradingRecord) {
        CombineIndicator diff = CombineIndicator.minus(ref, prev);
        Num val = diff.getValue(index);
        boolean minSlopeSatisfied = minSlope.isNaN() || val.isGreaterThanOrEqual(minSlope);
        boolean maxSlopeSatisfied = maxSlope.isNaN() || val.isLessThanOrEqual(maxSlope);
        boolean isNaN = minSlope.isNaN() && maxSlope.isNaN();

        final boolean satisfied = minSlopeSatisfied && maxSlopeSatisfied && !isNaN;
        traceIsSatisfied(index, satisfied);
        return satisfied;
    }
}<|MERGE_RESOLUTION|>--- conflicted
+++ resolved
@@ -41,24 +41,16 @@
  */
 public class InSlopeRule extends AbstractRule {
 
-    /** The actual indicator */
-<<<<<<< HEAD
+    /** The actual indicator. */
     private final Indicator<Num> ref;
-    /** The previous n-th value of ref */
+
+    /** The previous n-th value of ref. */
     private final PreviousValueIndicator prev;
-    /** The minimum slope between ref and prev */
+
+    /** The minimum slope between ref and prev. */
     private final Num minSlope;
-=======
-    private Indicator<Num> ref;
 
-    /** The previous n-th value of ref */
-    private PreviousValueIndicator prev;
-
-    /** The minimum slope between ref and prev */
-    private Num minSlope;
-
->>>>>>> a4dc788d
-    /** The maximum slope between ref and prev */
+    /** The maximum slope between ref and prev. */
     private final Num maxSlope;
 
     /**
