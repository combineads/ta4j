--- conflicted
+++ resolved
@@ -36,15 +36,9 @@
 
 public class ROCIndicatorTest extends AbstractIndicatorTest<Indicator<Num>, Num> {
 
-<<<<<<< HEAD
-    private double[] closePriceValues = { 11045.27, 11167.32, 11008.61, 11151.83, 10926.77, 10868.12, 10520.32,
-            10380.43, 10785.14, 10748.26, 10896.91, 10782.95, 10620.16, 10625.83, 10510.95, 10444.37, 10068.01,
-            10193.39, 10066.57, 10043.75 };
-=======
     private final double[] closePriceValues = new double[] { 11045.27, 11167.32, 11008.61, 11151.83, 10926.77, 10868.12,
             10520.32, 10380.43, 10785.14, 10748.26, 10896.91, 10782.95, 10620.16, 10625.83, 10510.95, 10444.37,
             10068.01, 10193.39, 10066.57, 10043.75 };
->>>>>>> 9ae8f7a1
 
     private ClosePriceIndicator closePrice;
 
