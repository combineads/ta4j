Changelog for `ta4j`, roughly following [keepachangelog.com](http://keepachangelog.com/en/1.0.0/) from version 0.9 onwards.

## 0.17

### Breaking
- Renamed **SMAIndicatorMovingSerieTest** to **SMAIndicatorMovingSeriesTest**

### Fixed
- Fixed **ta4jexamples** project still pointing to old (0.16) version of **ta4j-core**
- Fixed **SMAIndicatorMovingSeriesTest** test flakiness where on fast enough build machines the mock bars are created with the exact same end time

### Changed
- Implemented inner cache for **SMAIndicator**
- **BooleanTransformIndicator** remove enum constraint in favor of more flexible `Predicate`
- **EnterAndHoldReturnCriterion** replaced by `EnterAndHoldCriterion` to calculate the "enter and hold"-strategy of any criteria.

### Removed/Deprecated

### Added
- Added signal line and histogram to **MACDIndicator**
- Added getTransactionCostModel, getHoldingCostModel, getTrades in **TradingRecord**
<<<<<<< HEAD
- Added `Num.bigDecimalValue(DoubleNum)` to convert Num to pgpa BigDecimal
- Added 'AverageTrueRangeTrailingStopLossRule'
- Added 'AverageTrueRangeStopLossRule'
- Added 'AverageTrueRangeStopGainRule'
=======
- Added `Num.bigDecimalValue(DoubleNum)` to convert Num to a BigDecimal
- Added **RecentSwingHighIndicator**
- Added **RecentSwingLowIndicator**

>>>>>>> cd6f3d33

## 0.16 (released May 15, 2024)

### Breaking
- **Upgraded to Java 11**
- **VersusBuyAndHoldCriterion** renamed to **`VersusEnterAndHoldCriterion`**
- **BarSeries** constructors use any instance of Num instead of Num-Function
- **GrossReturnCriterion** renamed to **`ReturnCriterion`**
- **NetProfitCriterion** and **GrossProfitCriterion** replaced by **`ProfitCriterion`**
- **NetLossCriterion** and **GrossLossCriterion** replaced by **`LossCriterion`**
- **LosingPositionsRatioCriterion** replaced by **`PositionsRatioCriterion`**
- **WinningPositionsRatioCriterion** replaced by **`PositionsRatioCriterion`**
- **Strategy#unstablePeriod** renamed to **`Strategy#unstableBars*`**
- **DateTimeIndicator** moved to package **`indicators/helpers`**
- **UnstableIndicator** moved to package **`indicators/helpers`**
- **ConvertableBaseBarBuilder** renamed to **`BaseBarConvertableBuilder`**
- **BarSeriesManager** updated to use **`TradeOnNextOpenModel`** by default, which opens new trades at index `t + 1` at the open price.
  - For strategies require the previous behaviour, i.e. trades seconds or minutes before the closing prices, **`TradeOnCurerentCloseModel`** can be passed to **BarSeriesManager**
    - For example:
      - `BarSeriesManager manager = new BarSeriesManager(barSeries, new TradeOnCurrentCloseModel())`
      - `BarSeriesManager manager = new BarSeriesManager(barSeries, transactionCostModel, holdingCostModel, tradeExecutionModel)`
- **BarSeriesManager** and **BacktestExecutor** moved to packge **`backtest`**
- **BarSeries#getBeginIndex()** methode returns correct begin index for bar series with max bar count

### Fixed
- **Fixed** **SuperTrendIndicator** fixed calculation when close price is the same as the previous Super Trend indicator value
- **Fixed** **ParabolicSarIndicator** fixed calculation for sporadic indices
- **ExpectancyCriterion** fixed calculation
- catch NumberFormatException if `DecimalNum.valueOf(Number)` is `NaN`
- **ProfitCriterion** fixed excludeCosts functionality as it was reversed
- **LossCriterion** fixed excludeCosts functionality as it was reversed
- **PerformanceReportGenerator** fixed netProfit and netLoss calculations to include costs
- **DifferencePercentageIndicator** fixed re-calculate instance variable on every iteration
- **ThreeWhiteSoldiersIndicator** fixed eliminated instance variable holding possible wrong value
- **ThreeBlackCrowsIndicator** fixed eliminated instance variable holding possible wrong value
- **TrailingStopLossRule** removed instance variable `currentStopLossLimitActivation` because it may not be alway the correct (last) value
- sets `ClosePriceDifferenceIndicator#getUnstableBars` = `1`
- sets `ClosePriceRatioIndicator#getUnstableBars` = `1`
- sets `ConvergenceDivergenceIndicator#getUnstableBars` = `barCount`
- sets `GainIndicator#getUnstableBars` = `1`
- sets `HighestValueIndicator#getUnstableBars` = `barCount`
- sets `LossIndicator#getUnstableBars` = `1`
- sets `LowestValueIndicator#getUnstableBars` = `barCount`
- sets `TRIndicator#getUnstableBars` = `1`
- sets `PreviousValueIndicator#getUnstableBars` = `n` (= the n-th previous index)
- **PreviousValueIndicator** returns `NaN` if the (n-th) previous value of an indicator does not exist, i.e. if the (n-th) previous is below the first available index. 
- **EnterAndHoldReturnCriterion** fixes exception thrown when bar series was empty
- **BaseBarSeries** fixed `UnsupportedOperationException` when creating a bar series that is based on an unmodifiable collection
- **Num** implements Serializable

### Changed
- **BarSeriesManager** consider finishIndex when running backtest
- **BarSeriesManager** add **`holdingTransaction`**
- **BacktestExecutor** evaluates strategies in parallel when possible
- **CachedIndicator** synchronize on getValue()
- **BaseBar** defaults to **`DecimalNum`** type in all constructors
- **TRIndicator** improved calculation
- **WMAIndicator** improved calculation
- **KSTIndicator** improved calculation
- **RSIIndicator** simplify calculation
- **FisherIndicator** improved calculation
- **DoubleEMAIndicator** improved calculation
- **CMOIndicator** improved calculation
- **PearsonCorrelationIndicator** improved calculation
- **PivotPoint**-Indicators improved calculations
- **ValueAtRiskCriterion** improved calculation
- **ExpectedShortfallCriterion** improved calculation
- **SqnCriterion** improved calculation
- **NumberOfBreakEvenPositionsCriterion** shorten code
- **AverageReturnPerBarCriterion** improved calculation
- **ZLEMAIndicator** improved calculation
- **InPipeRule** improved calculation
- **SumIndicator** improved calculation
- updated pom.xml: slf4j-api to 2.0.7
- updated pom.xml: org.apache.poi to 5.2.3
- updated pom.xml: maven-jar-plugin to 3.3.0
- add `final` to properties where possible
- improved javadoc
- **SuperTrendIndicator**,**SuperTrendUpperIndicator**,**SuperTrendLowerIndicator**: optimized calculation
- **SuperTrendIndicator**, **SuperTrendLowerBandIndicator**, **SuperTrendUpperBandIndicator**: `multiplier` changed to from `Integer` to `Double`
- add missing `@Override` annotation
- **RecursiveCachedIndicator**: simplified code
- **LossIndicator**: optimize calculation
- **GainIndicator**: improved calculation
- **PriceVariationIndicator** renamed to **ClosePriceRatioIndicator** for consistency with new **ClosePriceDifferenceIndicator**
- made **UnaryOperation** and **BinaryOperation** public 

### Removed/Deprecated
- removed **Serializable** from `CostModel`
- removed `@Deprecated Bar#addTrade(double tradeVolume, double tradePrice, Function<Number, Num> numFunction)`; use `Bar#addTrade(Num tradeVolume, Num tradePrice)` instead.
- removed `@Deprecated Bar#addTrade(String tradeVolume, String tradePrice, Function<Number, Num> numFunction)`; use `Bar#addTrade(Num tradeVolume, Num tradePrice)` instead.
- removed `DecimalNum.valueOf(DecimalNum)`
- delete `.travis.yml` as this project is managed by "Github actions"

### Added
- added `TradingRecord.getStartIndex()` and `TradingRecord.getEndIndex()` to track start and end of the recording
- added **SuperTrendIndicator**
- added **SuperTrendUpperBandIndicator**
- added **SuperTrendLowerBandIndicator**
- added **Donchian Channel indicators (Upper, Lower, and Middle)**
- added `Indicator.getUnstableBars()`
- added `TransformIndicator.pow()`
- added `BarSeriesManager.getHoldingCostModel()` and `BarSeriesManager.getTransactionCostModel()`  to allow extending BarSeriesManager and reimplementing `run()`
- added `MovingAverageCrossOverRangeBacktest.java` and `ETH-USD-PT5M-2023-3-13_2023-3-15.json` test data file to demonstrate parallel strategy evaluation
- added javadoc improvements for percentage criteria
- added "lessIsBetter"-property for **AverageCriterion**
- added "lessIsBetter"-property for **RelativeStandardDeviation**
- added "lessIsBetter"-property for **StandardDeviationCriterion**
- added "lessIsBetter"-property for **StandardErrorCriterion**
- added "lessIsBetter"-property for **VarianceCriterion**
- added "lessIsBetter"-property for **NumberOfPositionsCriterion**
- added "addBase"-property for **ReturnCriterion** to include or exclude the base percentage of 1
- added **RelativeVolumeStandardDeviationIndicator**
- added **MoneyFlowIndexIndicator**
- added **IntraDayMomentumIndexIndicator**
- added **ClosePriceDifferenceIndicator**
- added **TimeSegmentedVolumeIndicator**
- added `DecimalNum.valueOf(DoubleNum)` to convert a DoubleNum to a DecimalNum.
- added `DoubleNum.valueOf(DecimalNum)` to convert a DecimalNum to a DoubleNum.
- added "TradeExecutionModel" to modify trade execution during backtesting
- added **NumIndicator** to calculate any `Num`-value for a `Bar`
- added **RunningTotalIndicator** to calculate a cumulative sum for a period.

### Fixed
- **Fixed** **CashFlow** fixed calculation with custom startIndex and endIndex
- **Fixed** **Returns** fixed calculation with custom startIndex and endIndex
- **Fixed** **ExpectedShortfallCriterion** fixed calculation with custom startIndex and endIndex
- **Fixed** **MaximumDrawDownCriterion** fixed calculation with custom startIndex and endIndex
- **Fixed** **EnterAndHoldReturnCriterion** fixed calculation with custom startIndex and endIndex
- **Fixed** **VersusEnterAndHoldCriterion** fixed calculation with custom startIndex and endIndex
- **Fixed** **BarSeriesManager** consider finishIndex when running backtest

## 0.15 (released September 11, 2022)

### Breaking
- **NumberOfConsecutiveWinningPositions** renamed to **`NumberOfConsecutivePositions`**
- **DifferencePercentage** renamed to **`DifferencePercentageIndicator`**
- **BuyAndHoldCriterion** renamed to **`EnterAndHoldCriterion`**
- **DXIndicator** moved to adx-package
- **PlusDMIndicator** moved to adx-package
- **MinusDMIndicator** moved to adx-package
- `analysis/criterion`-package moved to root
- `cost`-package moved to `analysis/cost`-package
- **AroonXXX** indicators moved to aroon package

### Fixed
- **LosingPositionsRatioCriterion** correct betterThan
- **VersusBuyAndHoldCriterionTest** NaN-Error.
- **Fixed** **`ChaikinOscillatorIndicatorTest`**
- **DecimalNum#remainder()** adds NaN-check
- **Fixed** **ParabolicSarIndicatorTest** fixed openPrice always 0 and highPrice lower than lowPrice
- **UlcerIndexIndicator** using the max price of current period instead of the highest value of last n bars
- **DurationBarAggregator** fixed aggregation of bars with gaps


### Changed
- **KeltnerChannelMiddleIndicator** changed superclass to AbstractIndicator; add GetBarCount() and toString()
- **KeltnerChannelUpperIndicator** add constructor to accept pre-constructed ATR; add GetBarCount() and toString()
- **KeltnerChannelLowerIndicator** add constructor to accept pre-constructed ATR; add GetBarCount() and toString()
- **BarSeriesManager** removed empty args constructor
- **Open|High|Low|Close** do not cache price values anymore
- **DifferenceIndicator(i1,i2)** replaced by the more flexible CombineIndicator.minus(i1,i2)
- **DoubleNum** replace redundant `toString()` call in `DoubleNum.valueOf(Number i)` with `i.doubleValue()`
- **ZeroCostModel** now extends from `FixedTransactionCostModel`

### Removed/Deprecated
- **Num** removed Serializable
- **PriceIndicator** removed

### Added
- **NumericIndicator** new class providing a fluent and lightweight api for indicator creation
- **AroonFacade**, **BollingerBandFacade**, **KeltnerChannelFacade** new classes providing a facade for indicator groups by using lightweight `NumericIndicators`
- **AbstractEMAIndicator** added getBarCount() to support future enhancements
- **ATRIndicator** "uncached" by changing superclass to AbstractIndicator; added constructor to accept TRIndicator and getter for same; added toString(); added getBarCount() to support future enhancements
- :tada: **Enhancement** added possibility to use CostModels when backtesting with the BacktestExecutor
- :tada: **Enhancement** added Num#zero, Num#one, Num#hundred
- :tada: **Enhancement** added possibility to use CostModels when backtesting with the BacktestExecutor
- :tada: **Enhancement** added Indicator#stream() method
- :tada: **Enhancement** added a new CombineIndicator, which can combine the values of two Num Indicators with a given combine-function
- **Example** added a json serialization and deserialization example of BarSeries using google-gson library
- **EnterAndHoldCriterion** added constructor with TradeType to begin with buy or sell
- :tada: **Enhancement** added Position#getStartingType() method
- :tada: **Enhancement** added **`SqnCriterion`**
- :tada: **Enhancement** added **`StandardDeviationCriterion`**
- :tada: **Enhancement** added **`RelativeStandardDeviationCriterion`**
- :tada: **Enhancement** added **`StandardErrorCriterion`**
- :tada: **Enhancement** added **`VarianceCriterion`**
- :tada: **Enhancement** added **`AverageCriterion`**
- :tada: **Enhancement** added javadoc for all rules to make clear which rule makes use of a TradingRecord
- **Enhancement** prevent Object[] allocation for varargs log.trace and log.debug calls by wrapping them in `if` blocks
- :tada: **Enhancement** added **`FixedTransactionCostModel`**
- :tada: **Enhancement** added **`AnalysisCriterion.PositionFilter`** to handle both sides within one Criterion.

## 0.14 (released April 25, 2021)

### Breaking
- **Breaking:** **`PrecisionNum`** renamed to **`DecimalNum`**
- **Breaking:** **`AverageProfitableTradesCriterion`** renamed to **`WinningTradesRatioCriterion`**
- **Breaking:** **`AverageProfitCriterion`** renamed to **`AverageReturnPerBarCriterion`**
- **Breaking:** **`BuyAndHoldCriterion`** renamed to **`BuyAndHoldReturnCriterion`**
- **Breaking:** **`RewardRiskRatioCriterion`** renamed to **`ReturnOverMaxDrawdownCriterion`**
- **Breaking:** **`ProfitLossCriterion`** moved to PnL-Package
- **Breaking:** **`ProfitLossPercentageCriterion`** moved to PnL-Package
- **Breaking:** **`TotalProfitCriterion`** renamed to **`GrossReturnCriterion`** and moved to PnL-Package.
- **Breaking:** **`TotalProfit2Criterion`** renamed to **`GrossProfitCriterion`** and moved to PnL-Package.
- **Breaking:** **`TotalLossCriterion`** renamed to **`NetLossCriterion`** and moved to PnL-Package.
- **Breaking:** package "tradereports" renamed to "reports"
- **Breaking:** **`NumberOfTradesCriterion`** renamed to **`NumberOfPositionsCriterion`**
- **Breaking:** **`NumberOfLosingTradesCriterion`** renamed to **`NumberOfLosingPositionsCriterion`**
- **Breaking:** **`NumberOfWinningTradesCriterion`** renamed to **`NumberOfWinningPositionsCriterion`**
- **Breaking:** **`NumberOfBreakEvenTradesCriterion`** renamed to **`NumberOfBreakEvenPositionsCriterion`**
- **Breaking:** **`WinningTradesRatioCriterion`** renamed to **`WinningPositionsRatioCriterion`**
- **Breaking:** **`TradeStatsReport`** renamed to **`PositionStatsReport`**
- **Breaking:** **`TradeStatsReportGenerator`** renamed to **`PositionStatsReportGenerator`**
- **Breaking:** **`TradeOpenedMinimumBarCountRule`** renamed to **`OpenedPositionMinimumBarCountRule`**
- **Breaking:** **`Trade.class`** renamed to **`Position.class`**
- **Breaking:** **`Order.class`** renamed to **`Trade.class`**
- **Breaking:** package "tradereports" renamed to "reports"
- **Breaking:** package "trading/rules" renamed to "rules"
- **Breaking:** remove Serializable from all indicators
- **Breaking:** Bar#trades: changed type from int to long


### Fixed
- **Fixed `Trade`**: problem with profit calculations on short trades.
- **Fixed `TotalLossCriterion`**: problem with profit calculations on short trades.
- **Fixed `BarSeriesBuilder`**: removed the Serializable interface
- **Fixed `ParabolicSarIndicator`**: problem with calculating in special cases
- **Fixed `BaseTimeSeries`**: can now be serialized
- **Fixed `ProfitLossPercentageCriterion`**: use entryPrice#getValue() instead of entryPrice#getPricePerAsset()

### Changed
- **Trade**: Changed the way Nums are created.
- **WinningTradesRatioCriterion** (previously AverageProfitableTradesCriterion): Changed to calculate trade profits using Trade's getProfit().
- **BuyAndHoldReturnCriterion** (previously BuyAndHoldCriterion): Changed to calculate trade profits using Trade's getProfit().
- **ExpectedShortfallCriterion**: Removed unnecessary primitive boxing.
- **NumberOfBreakEvenTradesCriterion**: Changed to calculate trade profits using Trade's getProfit().
- **NumberOfLosingTradesCriterion**: Changed to calculate trade profits using Trade's getProfit().
- **NumberOfWinningTradesCriterion**: Changed to calculate trade profits using Trade's getProfit().
- **ProfitLossPercentageCriterion**: Changed to calculate trade profits using Trade's entry and exit prices.
- **TotalLossCriterion**: Changed to calculate trade profits using Trade's getProfit().
- **TotalReturnCriterion** (previously TotalProfitCriterion): Changed to calculate trade profits using Trade's getProfit().
- **WMAIndicator**: reduced complexity of WMAIndicator implementation

### Removed/Deprecated
- **MultiplierIndicator**: replaced by TransformIndicator.
- **AbsoluteIndicator**: replaced by TransformIndicator.

### Added
- **Enhancement** Improvements on gitignore
- **Enhancement** Added TradeOpenedMinimumBarCountRule - rule to specify minimum bar count for opened trade.
- **Enhancement** Added DateTimeIndicator a new Indicator for dates.
- **Enhancement** Added DayOfWeekRule for specifying days of the week to trade.
- **Enhancement** Added TimeRangeRule for trading within time ranges.
- **Enhancement** Added floor() and ceil() to Num.class
- **Enhancement** Added getters getLow() and getUp() in CrossedDownIndicatorRule
- **Enhancement** Added BarSeriesUtils: common helpers and shortcuts for BarSeries methods.
- **Enhancement** Improvements for PreviousValueIndicator: more descriptive toString() method, validation of n-th previous bars in
- **Enhancement** Added Percentage Volume Oscillator Indicator, PVOIndicator.
- **Enhancement** Added Distance From Moving Average Indicator, DistanceFromMAIndicator.
- **Enhancement** Added Know Sure Thing Indicator, KSTIndicator.
 constructor of PreviousValueIndicator
- :tada: **Enhancement** added getGrossProfit() and getGrossProfit(BarSeries) on Trade.
- :tada: **Enhancement** added getPricePerAsset(BarSeries) on Order.
- :tada: **Enhancement** added convertBarSeries(BarSeries, conversionFunction) to BarSeriesUtils.
- :tada: **Enhancement** added UnstableIndicator.
- :tada: **Enhancement** added Chainrule.
- :tada: **Enhancement** added BarSeriesUtils#sortBars.
- :tada: **Enhancement** added BarSeriesUtils#addBars.
- :tada: **Enhancement** added Num.negate() to negate a Num value.
- :tada: **Enhancement** added **`GrossLossCriterion.class`**.
- :tada: **Enhancement** added **`NetProfitCriterion.class`**.
- :tada: **Enhancement** added chooseBest() method with parameter tradeType in AnalysisCriterion.
- :tada: **Enhancement** added **`AverageLossCriterion.class`**.
- :tada: **Enhancement** added **`AverageProfitCriterion.class`**.
- :tada: **Enhancement** added **`ProfitLossRatioCriterion.class`**.
- :tada: **Enhancement** added **`ExpectancyCriterion.class`**.
- :tada: **Enhancement** added **`ConsecutiveWinningPositionsCriterion.class`**.
- :tada: **Enhancement** added **`LosingPositionsRatioCriterion.class`**
- :tada: **Enhancement** added Position#hasProfit.
- :tada: **Enhancement** added Position#hasLoss.
- :tada: **Enhancement** exposed both EMAs in MACD indicator


## 0.13 (released November 5, 2019)

### Breaking
- **Breaking** Refactored from Max/Min to High/Low in Bar class
- **Breaking** Removed redundant constructors from BaseBar class
- **Breaking** Renamed `TimeSeries` to `BarSeries`

### Fixed
- **Fixed `BaseBarSeries`**: problem with getSubList for series with specified `maximumBarCount`.
- **Fixed return `BigDecimal` instead of `Number` in**: `PrecisionNum.getDelegate`.
- **Fixed `java.lang.ClassCastException` in**: `PrecisionNum.equals()`.
- **Fixed `java.lang.ClassCastException` in**: `DoubleNum.equals()`.
- **Fixed `java.lang.NullPointerException` in**: `NumberOfBarsCriterion.calculate(TimeSeries, Trade)` for opened trade.
- **Fixed `java.lang.NullPointerException` in**: `AverageProfitableTradesCriterion.calculate(TimeSeries, Trade)` for opened trade.
- **StopGainRule**: now correctly handles stops for sell orders
- **StopLossRule**: now correctly handles stops for sell orders
- **ProfitLossCriterion**: fixed to work properly for short trades
- **PivotPointIndicator**: fixed possible npe if first bar is not in same period
- **`IchimokuChikouSpanIndicator`**: fixed calculations - applied correct formula.
- **CloseLocationValueIndicator**: fixed special case, return zero instead of NaN if high price == low price

### Changed
- **PrecisionNum**: improve performance for methods isZero/isPositive/isPositiveOrZero/isNegative/isNegativeOrZero.
- **BaseTimeSeriesBuilder** moved from inner class to own class
- **TrailingStopLossRule** added ability to look back the last x bars for calculating the trailing stop loss

### Added
- **Enhancement** Added getters for AroonDownIndicator and AroonUpIndicator in AroonOscillatorIndicator
- **Enhancement** Added common constructors in BaseBar for BigDecimal, Double and String values
- **Enhancement** Added constructor in BaseBar with trades property
- **Enhancement** Added BaseBarBuilder and ConvertibleBaseBarBuilder - BaseBar builder classes
- **Enhancement** Added BarAggregator and TimeSeriesAggregator to allow aggregates bars and time series
- **Enhancement** Added LWMA Linearly Weighted Moving Average Indicator
- **Enhancement** Implemented trading cost models (linear transaction and borrowing cost models)
- **Enhancement** Implemented Value at Risk Analysis Criterion
- **Enhancement** Implemented Expected Shortfall Analysis Criterion
- **Enhancement** Implemented Returns class to analyze the time series of return rates. Supports logarithmic and arithmetic returns
- **Enhancement** Implemented a way to find the best result for multiple strategies by submitting a range of numbers while backtesting
- **Enhancement** Implemented NumberOfBreakEvenTradesCriterion for counting break even trades
- **Enhancement** Implemented NumberOfLosingTradesCriterion for counting losing trades
- **Enhancement** Implemented NumberOfWinningTradesCriterion for counting winning trades
- **Enhancement** Implemented NumberOfWinningTradesCriterion for counting winning trades
- **Enhancement** Implemented ProfitLossPercentageCriterion for calculating the total performance percentage of your trades
- **Enhancement** Implemented TotalProfit2Criterion for calculating the total profit of your trades
- **Enhancement** Implemented TotalLossCriterion for calculating the total loss of your trades
- **Enhancement** Added ADX indicator based strategy to ta4j-examples
- **Enhancement** TrailingStopLossRule: added possibility of calculations of TrailingStopLossRule also for open, high, low price. Added getter
for currentStopLossLimitActivation
- **Enhancement** Add constructors with parameters to allow custom implementation of ReportGenerators in BacktestExecutor
- **Enhancement** Added license checker goal on CI's pipeline
- **Enhancement** Added source format checker goal on CI's pipeline

### Removed/Deprecated

## 0.12 (released September 10, 2018)

### Breaking:
   - `Decimal` class has been replaced by new `Num` interface. Enables using `Double`, `BigDecimal` and custom data types for calculations.
   - Big changes in `TimeSeries` and `BaseTimeSeries`. Multiple new `addBar(..)` functions in `TimeSeries` allow to add data directly to the series


### Fixed
- **TradingBotOnMovingTimeSeries**: fixed calculations and ArithmeticException Overflow
- **Fixed wrong indexing in**: `Indicator.toDouble()`.
- **PrecisionNum.sqrt()**: using DecimalFormat.parse().
- **RandomWalk[High|Low]Indicator**: fixed formula (max/min of formula with n iterating from 2 to barCount)

### Changed
- **ALL INDICATORS**: `Decimal` replaced by `Num`.
- **ALL CRITERION**: Calculations modified to use `Num`.
- **AbstractIndicator**: new `AbstractIndicator#numOf(Number n)` function as counterpart of dropped `Decimal.valueOf(double|int|..)`
- **TimeSeries | Bar**: preferred way to add bar data to a `TimeSeries` is directly to the series via new `TimeSeries#addBar(time,open,high,..)` functions. It ensures to use the correct `Num` implementation of the series
- **XlsTestsUtils**: now processes xls with one or more days between data rows (daily, weekly, monthly, etc).  Also handle xls #DIV/0! calculated cells (imported as NaN.NaN)
- **CachedIndicator**: Last bar is not cached to support real time indicators
- **TimeSeries | Bar **: added new `#addPrice(price)` function that adds price to (last) bar.
- Parameter **timeFrame** renamed to **barCount**.
- **Various Rules**: added constructor that provides `Number` parameters
- **AroonUpIndicator**: redundant TimeSeries call was removed from constructor
- **AroonDownIndicator**: redundant TimeSeries call was removed from constructor
- **BaseTimeSeries**: added setDefaultFunction() to SeriesBuilder for setting the default Num type function for all new TimeSeries built by that SeriesBuilder, updated BuildTimeSeries example
- **<various>CriterionTest**: changed from explicit constructor calls to `AbstractCriterionTest.getCriterion()` calls.
- **ChopIndicator**: transparent fixes
- **StochasticRSIIndicator**: comments and params names changes to reduce confusion
- **ConvergenceDivergenceIndicator**: remove unused method
- **ChopIndicatorTest**: spelling, TODO: add better tests
- **Various Indicators**: remove double math operations, change `Math.sqrt(double)` to `Num.sqrt()`, other small improvements
- **RandomWalk[High|Low]Indicator**: renamed to `RWI[High|Low]Indicator`

### Added
- **BaseTimeSeries.SeriesBuilder**: simplifies creation of BaseTimeSeries.
- **Num**: Extracted interface of dropped `Decimal` class
- **DoubleNum**: `Num` implementation to support calculations based on `double` primitive
- **BigDecimalNum**: Default `Num` implementation of `BaseTimeSeries`
- **DifferencePercentageIndicator**: New indicator to get the difference in percentage from last value
- **PrecisionNum**: `Num` implementation to support arbitrary precision
- **TestUtils**: removed convenience methods for permuted parameters, fixed all unit tests
- **TestUtils**: added parameterized abstract test classes to allow two test runs with `DoubleNum` and `BigDecimalNum`
- **ChopIndicator** new common indicator of market choppiness (low volatility), and related 'ChopIndicatorTest' JUnit test and 'CandlestickChartWithChopIndicator' example
- **BollingerBandWidthIndicator**: added missing constructor documentation.
- **BollingerBandsLowerIndicator**: added missing constructor documentation.
- **BollingerBandsMiddleIndicator**: added missing constructor documentation.
- **TrailingStopLossRule**: new rule that is satisfied if trailing stop loss is reached
- **Num**: added Num sqrt(int) and Num sqrt()
- **pom.xml**: added support to generate ta4j-core OSGi artifact.

### Removed/Deprecated
- **Decimal**: _removed_. Replaced by `Num` interface
- **TimeSeries#addBar(Bar bar)**: _deprecated_. Use `TimeSeries#addBar(Time, open, high, low, ...)`
- **BaseTimeSeries**: _Constructor_ `BaseTimeSeries(TimeSeries defaultSeries, int seriesBeginIndex, int seriesEndIndex)` _removed_. Use `TimeSeries.getSubseries(int i, int i)` instead
- **FisherIndicator**: commented constructor removed.
- **TestUtils**: removed convenience methods for permuted parameters, fixed all unit tests
- **BaseTimeSeries**: _Constructor_ `BaseTimeSeries(TimeSeries defaultSeries, int seriesBeginIndex, int seriesEndIndex)` _removed_. Use `TimeSeries.getSubseries(int i, int i)` instead
- **BigDecimalNum**: _removed_.  Replaced by `PrecisionNum`
- **AbstractCriterionTest**: removed constructor `AbstractCriterionTest(Function<Number, Num)`.  Use `AbstractCriterionTest(CriterionFactory, Function<Number, Num>)`.
- **<various>Indicator**: removed redundant `private TimeSeries`

## 0.11 (released January 25, 2018)

- **BREAKING**: Tick has been renamed to **Bar**

### Fixed
- **ATRIndicator**: fixed calculations
- **PlusDI, MinusDI, ADX**: fixed calculations
- **LinearTransactionCostCriterion**: fixed calculations, added xls file and unit tests
- **FisherIndicator**: fixed calculations
- **ConvergenceDivergenceIndicator**: fixed NPE of optional "minStrenght"-property

### Changed
- **TotalProfitCriterion**: If not `NaN` the criterion uses the price of the `Order` and not just the close price of underlying `TimeSeries`
- **Order**: Now constructors and static `sell/buyAt(..)` functions need a price and amount parameter to satisfy correct be
behaviour of criterions (entry/exit prices can differ from corresponding close prices in `Order`)
- **JustOnceRule**: now it is possible to add another rule so that this rule is satisfied if the inner rule is satisfied for the first time
- **MeanDeviationIndicator**: moved to statistics package
- **Decimal**: use `BigDecimal::valueof` instead of instantiating a new BigDecimal for double, int and long
    - now `Decimal` extends `Number`
- **Strategy:** can now have a optional parameter "name".
- **Tick:** `Tick` has been renamed to **`Bar`** for a more appropriate description of the price movement over a set period of time.
- **MMAIndicator**: restructured and moved from `helpers` to `indicators` package
- **AverageTrueRangeIndicator**: renamed to **ATRIndicator**
- **AverageDirectionalMovementDownIndicator**: renamed to **ADXIndicator**
-  **ADXIndicator**: added new two argument constructor
- **DirectionalMovementPlusIndicator** and **DirectionalMovementPlusIndicator**: renamed to **PlusDIIndicator** and **MinusDIIndicator**
- **XlsTestsUtils**: rewritten to provide getSeries(), getIndicator(), getFinalCriterionValue(), and getTradingRecord() in support of XLSCriterionTest and XLSIndicatorTest.
- **IndicatorFactory**: made generic and renamed createIndicator() to getIndicator()
- **RSIIndicatorTest**: example showing usage of new generic unit testing of indicators
- **LinearTransactionCostCriterionTest**: example showing usage of new generic unit testing of criteria

## Added
- **ConvergenceDivergenceIndicator**: new Indicator for positive/negative convergence and divergence.
- **BooleanTransformIndicator**: new indicator to transform any decimal indicator to a boolean indicator by using logical operations.
- **DecimalTransformIndicator**: new indicator to transforms any indicator by using common math operations.
- **Decimal**: added functions `Decimal valueOf(BigDecimal)` and `BigDecimal getDelegate()`
- **AbstractEMAIndicator**: new abstract indicator for ema based indicators like MMAIndicator
- **PearsonCorrelationIndicator**: new statistic indicator with pearson correlation
- **TimeSeries**: new method `getSubSeries(int, int)` to create a sub series of the TimeSeries that stores bars exclusively between `startIndex` and `endIndex` parameters
- **IIIIndicator**: Intraday Intensity Index
- **CriterionFactory**: new functional interface to support CriterionTest
- **IndicatorTest**: new class for storing an indicator factory, allows for generic calls like getIndicator(D data, P... params) after the factory is set once in the constructor call.  Facilitates standardization across unit tests.
- **CriterionTest**: new class for storing a criterion factory, allows for generic calls like getCriterion(P... params) after the factory is set once in the constructor call.  Facilitates standardization across unit tests.
- **ExternalIndicatorTest**: new interface for fetching indicators and time series from external sources
- **ExternalCriterionTest**: new interface for fetching criteria, trading records, and time series from external sources
- **XLSIndicatorTest**: new class implementing ExternalIndicatorTest for XLS files, for use in XLS unit tests
- **XLSCriterionTest**: new class implementing ExternalCriterionTest for XLS files, for use in XLS unit tests

## Removed
- **TraillingStopLossIndicator**: no need for this as indicator. No further calculations possible after price falls below stop loss. Use `StopLossRule` or `DifferenceIndicator`

## Deprecated
- **BaseTimeSeries**: Constructor: `BaseTimeSeries(TimeSeries defaultSeries, int seriesBeginIndex, int seriesEndIndex)` use `getSubSeries(int, int)`
- **Decimal**: Method `toDouble()` use `doubleValue()`

## 0.10 (released October 30, 2017)

### VERY Important note!!!!

with the release 0.10 we have changed the previous java package definition to org.ta4j or to be more specific to org.ta4j.core (the new organisation). You have to reorganize all your refernces to the new packages!
In eclipse you can do this easily by selecting your sources and run "Organize imports"
_Changed ownership of the ta4j repository_: from mdeverdelhan/ta4j (stopped the maintenance) to ta4j/ta4j (new organization)

### Fixed
- **ParabolicSarIndicator**: wrong calculation fixed
- **KAMAIndicator**: stack overflow bug fixed
- **AroonUpIndicator and AroonDownIndicator**: wrong calculations fixed and can handle NaN values now

### Changed
- **BREAKING**: **new package structure**: change eu.verdelhan.ta4j to org.ta4j.ta4j-core
- **new package adx**: new location of AverageDirectionalMovementIndicator and DMI+/DMI-
- **Ownership of the ta4j repository**: from mdeverdelhan/ta4j (stopped the maintenance) to ta4j/ta4j (new organization)
- **ParabolicSarIndicator**: old constructor removed (there was no need for time frame parameter after big fix). Three new constructors for default and custom parameters.
- **HighestValueIndicator and LowestValueIndicator:** ignore also NaN values if they are at the current index


## Added
- **AroonOscillatorIndicator**: new indicator based on AroonUp/DownIndicator
- **AroonUpIndicator** and **AroonDownIndicator**: New constructor with parameter for custom indicator for min price and max price calculation
- **ROCVIndicator**: rate of Change of Volume
- **DirectionalMovementPlusIndicator**: new indicator for Directional Movement System (DMI+)
- **DirectionalMovementDownIndicator**: new indicator for Directional Movement System (DMI-)
- **ChaikinOscillatorIndicator**: new indicator.
- **InSlopeRule**: new rule that is satisfied if the slope of two indicators are within a boundary
- **IsEqualRule**: new rule that is satisfied if two indicators are equal
- **AroonUpIndicator** and **AroonDownIndicator**: new constructor with parameter for custom indicator for min price and max price calculation
- **Pivot Point Indicators Package**: new package with Indicators for calculating standard, Fibonacci and DeMark pivot points and reversals
    - **PivotPointIndicator**: new indicator for calculating the standard pivot point
        - **StandardReversalIndicator**: new indicator for calculating the standard reversals (R3,R2,R1,S1,S2,S3)
        - **FibonacciReversalIndicator**: new indicator for calculating the Fibonacci reversals (R3,R2,R1,S1,S2,S3)
    - **DeMarkPivotPointIndicator**: new indicator for calculating the DeMark pivot point
        - **DeMarkReversalIndicator**: new indicator for calculating the DeMark resistance and the DeMark support
- **IsFallingRule**: new rule that is satisfied if indicator strictly decreases within the timeFrame.
- **IsRisingRule**: new rule that is satisfied if indicator strictly increases within the timeFrame.
- **IsLowestRule**: new rule that is satisfied if indicator is the lowest within the timeFrame.
- **IsHighestRule**: new rule that is satisfied if indicator is the highest within the timeFrame.

## 0.9 (released September 7, 2017)
  - **BREAKING** drops Java 7 support
  - use `java.time` instead of `java.util.Date`
  * Added interfaces for some API basic objects
  * Cleaned whole API
  * Reordered indicators
  * Added PreviousValueIndicator
  * Fixed #162 - Added amount field into Tick constructor
  * Fixed #183 - addTrade bad calculation
  * Fixed #153, #170 - Updated StopGainRule and StopLossRule for short trades
  * Removed dependency to Joda-time
  * Dropped Java 6 and Java 7 compatibility
  * Fixed #120 - ZLEMAIndicator StackOverflowError
  * Added stochastic RSI indicator
  * Added smoothed RSI indicator
  * Fixed examples
  * Fixed #81 - Tick uses Period of 24H when it possibly means 1 Day
  * Fixed #80 - TimeSeries always iterates over all the data
  * Removed the `timePeriod` field in time series
  * Fixed #102 - RSIIndicator returns NaN when rsi == 100
  * Added periodical growth rate indicator
  * Fixed #105 - Strange calculation with Ichimoku Indicator
  * Added Random Walk Index (high/low) indicators
  * Improved performance for Williams %R indicator
  * Moved mock indicators to regular scope (renamed in Fixed*Indicator)

## 0.8 (released February 25, 2016)

  * Fixed StackOverflowErrors on recursive indicators (see #60 and #68)
  * Fixed #74 - Question on backtesting strategies with indicators calculated with enough ticks
  * Added Chande Momentum Oscillator indicator
  * Added cumulated losses/gains indicators
  * Added Range Action Verification Index indicator
  * Added MVWAP indicator
  * Added VWAP indicator
  * Added Chandelier exit indicators
  * Improved Decimal performances
  * Added Fisher indicator
  * Added KAMA indicator
  * Added Detrended Price Oscillator
  * Added Ichimoku clouds indicators
  * Added statistical indicators: Simple linear regression, Correlation coefficient, Variance, Covariance, Standard error
  * Moved standard deviation
  * Added Bollinger BandWidth and %B indicator
  * Added Keltner channel indicators
  * Added Ulcer Index and Mass Index indicators
  * Added a trailing stop-loss indicator
  * Added Coppock Curve indicator
  * Added sum indicator
  * Added candle indicators: Real body, Upper/Lower shadow, Doji, 3 black crows, 3 white soldiers, Bullish/Bearish Harami, Bullish/Bearish Engulfing
  * Added absolute indicator
  * Added Hull Moving Average indicator
  * Updated Bollinger Bands (variable multiplier, see #53)
  * Fixed #39 - Possible update for TimeSeries.run()
  * Added Chaikin Money Flow indicator
  * Improved volume indicator
  * Added Close Location Value indicator
  * Added Positive Volume Index and Negative Volume Index indicators
  * Added zero-lag EMA indicator

## 0.7 (released May 21, 2015)

  * Fixed #35 - Fix max drawdown criterion
  * Improved documentation: user's guide & contributor's guidelines
  * Fixed #37 - Update Tick.toString method
  * Fixed #36 - Missing 'Period timePeriod' in full Tick constructor
  * Updated examples
  * Improved analysis criteria (to use actual entry/exit prices instead of close prices)
  * Added price and amount to `Order`
  * Added helpers for order creation
  * Renamed `Operation` to `Order`
  * Added a record/history of a trading session (`TradingRecord`)
  * Moved the trading logic from strategies to rules
  * Refactored trade operations
  * Added a difference indicator
  * Small other API changes

## 0.6 (released February 5, 2015)

  * Added `NaN` to Decimals
  * Renamed `TADecimal` to `Decimal`
  * Fixed #24 - Error in standard deviation calculation
  * Added moving time series (& cache: #25)
  * Refactored time series and ticks
  * Added entry-pass filter and exit-pass filter strategies
  * Replaced `JustBuyOnceStrategy` and `CombinedBuyAndSellStrategy` by `JustEnterOnceStrategy` and `CombinedEntryAndExitStrategy` respectively
  * Added examples
  * Added operation type helpers
  * Added strategy execution traces through SLF4J
  * Removed `.summarize(...)` methods and `Decision` (analysis)
  * Improved performance of some indicators and strategies
  * Generalized cache to all indicators (#20)
  * Removed AssertJ dependency
  * Fixed #16 - Division by zero in updated WalkForward example

## 0.5 (released October 22, 2014)

  * Switched doubles for TADecimals (BigDecimals) in indicators
  * Semantic improvement for IndicatorOverIndicatorStrategy
  * Fixed #11 - UnknownFormatConversionException when using toString() for 4 strategies
  * Added a maximum value starter strategy
  * Added linear transaction cost (analysis criterion)
  * Removed evaluators (replaced by `.chooseBest(...)` and `.betterThan(...)` methods)
  * Added triple EMA indicator
  * Added double EMA indicator
  * Removed slicers (replaced by `.split(...)` methods)
  * Removed runner (replaced by `.run(...)` methods)
  * Added more tests
  * Removed `ConstrainedTimeSeries` (replaced by `.subseries(...)` methods)
  * Added/refactored examples (including walk-forward and candlestick chart)

## 0.4 (released May 28, 2014)

  * Fixed #2 - Tests failing in JDK8
  * Added indicators: Mean deviation, Commodity channel index, Percentage price oscillator (tests)
  * Added distance between indicator and constant
  * Added opposite strategy
  * Removed some runners
  * Added strategy runs on whole series
  * Refactored slicers
  * Removed log4j dependency
  * Added examples

## 0.3 (released March 11, 2014)

  * First public release
  * 100% Pure Java - works on any Java Platform version 6 or later
  * More than 40 technical indicators (Aroon, ATR, moving averages, parabolic SAR, RSI, etc.)
  * A powerful engine for building custom trading strategies
  * Utilities to run and compare strategies
  * Minimal 3rd party dependencies
  * MIT license<|MERGE_RESOLUTION|>--- conflicted
+++ resolved
@@ -19,17 +19,13 @@
 ### Added
 - Added signal line and histogram to **MACDIndicator**
 - Added getTransactionCostModel, getHoldingCostModel, getTrades in **TradingRecord**
-<<<<<<< HEAD
-- Added `Num.bigDecimalValue(DoubleNum)` to convert Num to pgpa BigDecimal
-- Added 'AverageTrueRangeTrailingStopLossRule'
-- Added 'AverageTrueRangeStopLossRule'
-- Added 'AverageTrueRangeStopGainRule'
-=======
 - Added `Num.bigDecimalValue(DoubleNum)` to convert Num to a BigDecimal
+- Added **AverageTrueRangeTrailingStopLossRule**
+- Added **AverageTrueRangeStopLossRule**
+- Added **AverageTrueRangeStopGainRule**
 - Added **RecentSwingHighIndicator**
 - Added **RecentSwingLowIndicator**
 
->>>>>>> cd6f3d33
 
 ## 0.16 (released May 15, 2024)
 
