Changelog for `ta4j`, roughly following [keepachangelog.com](http://keepachangelog.com/en/1.0.0/) from version 0.9 onwards.

## 0.13 (unreleased)

### Breaking
- :boom: **Breaking** Refactored from Max/Min to High/Low in Bar class
- :boom: **Breaking** Removed redundant constructors from BaseBar class
- :boom: **Breaking** Renamed `TimeSeries` to `BarSeries`

### Fixed
- **Fixed return `BigDecimal` instead of `Number` in**: `PrecisionNum.getDelegate`.
- **Fixed `java.lang.ClassCastException` in**: `PrecisionNum.equals()`.
- **Fixed `java.lang.ClassCastException` in**: `DoubleNum.equals()`.
- **Fixed `java.lang.NullPointerException` in**: `NumberOfBarsCriterion.calculate(TimeSeries, Trade)` for opened trade.
- **Fixed `java.lang.NullPointerException` in**: `AverageProfitableTradesCriterion.calculate(TimeSeries, Trade)` for opened trade.
- **StopGainRule**: now correctly handles stops for sell orders
- **StopLossRule**: now correctly handles stops for sell orders
- **ProfitLossCriterion**: fixed to work properly for short trades
- **PivotPointIndicator**: fixed possible npe if first bar is not in same period
- **`IchimokuChikouSpanIndicator`**: fixed calculations - applied correct formula.
- **CloseLocationValueIndicator**: fixed special case, return zero instead of NaN if high price == low price

### Changed
- **PrecisionNum**: improve performance for methods isZero/isPositive/isPositiveOrZero/isNegative/isNegativeOrZero.
- **BaseTimeSeriesBuilder** moved from inner class to own class
- **TrailingStopLossRule** added ability to look back the last x bars for calculating the trailing stop loss

### Added
<<<<<<< HEAD
- :tada: **Enhancement** Added floor() and ceil() to Num.class
=======
- :tada: **Enhancement** Added getters for AroonDownIndicator and AroonUpIndicator in AroonOscillatorIndicator
>>>>>>> 9c6fd8f9
- :tada: **Enhancement** Added common constructors in BaseBar for BigDecimal, Double and String values
- :tada: **Enhancement** Added constructor in BaseBar with trades property
- :tada: **Enhancement** Added BaseBarBuilder and ConvertibleBaseBarBuilder - BaseBar builder classes
- :tada: **Enhancement** Added BarAggregator and TimeSeriesAggregator to allow aggregates bars and time series 
- :tada: **Enhancement** Added LWMA Linearly Weighted Moving Average Indicator
- :tada: **Enhancement** Implemented trading cost models (linear transaction and borrowing cost models)
- :tada: **Enhancement** Implemented Value at Risk Analysis Criterion
- :tada: **Enhancement** Implemented Expected Shortfall Analysis Criterion
- :tada: **Enhancement** Implemented Returns class to analyze the time series of return rates. Supports logarithmic and arithmetic returns
- :tada: **Enhancement** Implemented a way to find the best result for multiple strategies by submitting a range of numbers while backtesting
- :tada: **Enhancement** Implemented NumberOfBreakEvenTradesCriterion for counting break even trades 
- :tada: **Enhancement** Implemented NumberOfLosingTradesCriterion for counting losing trades
- :tada: **Enhancement** Implemented NumberOfWinningTradesCriterion for counting winning trades 
- :tada: **Enhancement** Implemented NumberOfWinningTradesCriterion for counting winning trades 
- :tada: **Enhancement** Implemented ProfitLossPercentageCriterion for calculating the total performance percentage of your trades 
- :tada: **Enhancement** Implemented TotalProfit2Criterion for calculating the total profit of your trades 
- :tada: **Enhancement** Implemented TotalLossCriterion for calculating the total loss of your trades
- :tada: **Enhancement** Added ADX indicator based strategy to ta4j-examples  
- :tada: **Enhancement** TrailingStopLossRule: added possibility of calculations of TrailingStopLossRule also for open, high, low price. Added getter 
for currentStopLossLimitActivation
- :tada: **Enhancement** Add constructors with parameters to allow custom implementation of ReportGenerators in BacktestExecutor
- :tada: **Enhancement** Added license checker goal on CI's pipeline
- :tada: **Enhancement** Added source format checker goal on CI's pipeline


### Removed/Deprecated

## 0.12 (released September 10, 2018)

### Breaking: 
   - `Decimal` class has been replaced by new `Num` interface. Enables using `Double`, `BigDecimal` and custom data types for calculations. 
   - Big changes in `TimeSeries` and `BaseTimeSeries`. Multiple new `addBar(..)` functions in `TimeSeries` allow to add data directly to the series


### Fixed
- **TradingBotOnMovingTimeSeries**: fixed calculations and ArithmeticException Overflow
- **Fixed wrong indexing in**: `Indicator.toDouble()`.
- **PrecisionNum.sqrt()**: using DecimalFormat.parse().
- **RandomWalk[High|Low]Indicator**: fixed formula (max/min of formula with n iterating from 2 to barCount)

### Changed
- **ALL INDICATORS**: `Decimal` replaced by `Num`.
- **ALL CRITERION**: Calculations modified to use `Num`.
- **AbstractIndicator**: new `AbstractIndicator#numOf(Number n)` function as counterpart of dropped `Decimal.valueOf(double|int|..)`
- **TimeSeries | Bar**: preferred way to add bar data to a `TimeSeries` is directly to the series via new `TimeSeries#addBar(time,open,high,..)` functions. It ensures to use the correct `Num` implementation of the series
- **XlsTestsUtils**: now processes xls with one or more days between data rows (daily, weekly, monthly, etc).  Also handle xls #DIV/0! calculated cells (imported as NaN.NaN)
- **CachedIndicator**: Last bar is not cached to support real time indicators
- **TimeSeries | Bar **: added new `#addPrice(price)` function that adds price to (last) bar.
- Parameter **timeFrame** renamed to **barCount**.
- **Various Rules**: added constructor that provides `Number` parameters
- **AroonUpIndicator**: redundant TimeSeries call was removed from constructor
- **AroonDownIndicator**: redundant TimeSeries call was removed from constructor
- **BaseTimeSeries**: added setDefaultFunction() to SeriesBuilder for setting the default Num type function for all new TimeSeries built by that SeriesBuilder, updated BuildTimeSeries example
- **<various>CriterionTest**: changed from explicit constructor calls to `AbstractCriterionTest.getCriterion()` calls.
- **ChopIndicator**: transparent fixes
- **StochasticRSIIndicator**: comments and params names changes to reduce confusion
- **ConvergenceDivergenceIndicator**: remove unused method
- **ChopIndicatorTest**: spelling, TODO: add better tests
- **Various Indicators**: remove double math operations, change `Math.sqrt(double)` to `Num.sqrt()`, other small improvements
- **RandomWalk[High|Low]Indicator**: renamed to `RWI[High|Low]Indicator`

### Added
- **BaseTimeSeries.SeriesBuilder**: simplifies creation of BaseTimeSeries.
- **Num**: Extracted interface of dropped `Decimal` class
- **DoubleNum**: `Num` implementation to support calculations based on `double` primitive
- **BigDecimalNum**: Default `Num` implementation of `BaseTimeSeries`
- **DifferencePercentageIndicator**: New indicator to get the difference in percentage from last value
- **PrecisionNum**: `Num` implementation to support arbitrary precision
- **TestUtils**: removed convenience methods for permuted parameters, fixed all unit tests
- **TestUtils**: added parameterized abstract test classes to allow two test runs with `DoubleNum` and `BigDecimalNum`
- **ChopIndicator** new common indicator of market choppiness (low volatility), and related 'ChopIndicatorTest' JUnit test and 'CandlestickChartWithChopIndicator' example
- **BollingerBandWidthIndicator**: added missing constructor documentation.
- **BollingerBandsLowerIndicator**: added missing constructor documentation.
- **BollingerBandsMiddleIndicator**: added missing constructor documentation.
- **TrailingStopLossRule**: new rule that is satisfied if trailing stop loss is reached
- **Num**: added Num sqrt(int) and Num sqrt()
- **pom.xml**: added support to generate ta4j-core OSGi artifact.

### Removed/Deprecated
- **Decimal**: _removed_. Replaced by `Num` interface
- **TimeSeries#addBar(Bar bar)**: _deprecated_. Use `TimeSeries#addBar(Time, open, high, low, ...)`
- **BaseTimeSeries**: _Constructor_ `BaseTimeSeries(TimeSeries defaultSeries, int seriesBeginIndex, int seriesEndIndex)` _removed_. Use `TimeSeries.getSubseries(int i, int i)` instead
- **FisherIndicator**: commented constructor removed.
- **TestUtils**: removed convenience methods for permuted parameters, fixed all unit tests
- **BaseTimeSeries**: _Constructor_ `BaseTimeSeries(TimeSeries defaultSeries, int seriesBeginIndex, int seriesEndIndex)` _removed_. Use `TimeSeries.getSubseries(int i, int i)` instead
- **BigDecimalNum**: _removed_.  Replaced by `PrecisionNum`
- **AbstractCriterionTest**: removed constructor `AbstractCriterionTest(Function<Number, Num)`.  Use `AbstractCriterionTest(CriterionFactory, Function<Number, Num>)`.
- **<various>Indicator**: removed redundant `private TimeSeries`

## 0.11 (released January 25, 2018)

- **BREAKING**: Tick has been renamed to **Bar**

### Fixed
- **ATRIndicator**: fixed calculations
- **PlusDI, MinusDI, ADX**: fixed calculations
- **LinearTransactionCostCriterion**: fixed calculations, added xls file and unit tests
- **FisherIndicator**: fixed calculations
- **ConvergenceDivergenceIndicator**: fixed NPE of optional "minStrenght"-property

### Changed
- **TotalProfitCriterion**: If not `NaN` the criterion uses the price of the `Order` and not just the close price of underlying `TimeSeries`
- **Order**: Now constructors and static `sell/buyAt(..)` functions need a price and amount parameter to satisfy correct be
behaviour of criterions (entry/exit prices can differ from corresponding close prices in `Order`)
- **JustOnceRule**: now it is possible to add another rule so that this rule is satisfied if the inner rule is satisfied for the first time
- **MeanDeviationIndicator**: moved to statistics package
- **Decimal**: use `BigDecimal::valueof` instead of instantiating a new BigDecimal for double, int and long
    - now `Decimal` extends `Number`
- **Strategy:** can now have a optional parameter "name".
- **Tick:** `Tick` has been renamed to **`Bar`** for a more appropriate description of the price movement over a set period of time.
- **MMAIndicator**: restructured and moved from `helpers` to `indicators` package
- **AverageTrueRangeIndicator**: renamed to **ATRIndicator**
- **AverageDirectionalMovementDownIndicator**: renamed to **ADXIndicator**
-  **ADXIndicator**: added new two argument constructor
- **DirectionalMovementPlusIndicator** and **DirectionalMovementPlusIndicator**: renamed to **PlusDIIndicator** and **MinusDIIndicator**
- **XlsTestsUtils**: rewritten to provide getSeries(), getIndicator(), getFinalCriterionValue(), and getTradingRecord() in support of XLSCriterionTest and XLSIndicatorTest.
- **IndicatorFactory**: made generic and renamed createIndicator() to getIndicator()
- **RSIIndicatorTest**: example showing usage of new generic unit testing of indicators
- **LinearTransactionCostCriterionTest**: example showing usage of new generic unit testing of criteria

## Added
- **ConvergenceDivergenceIndicator**: new Indicator for positive/negative convergence and divergence.
- **BooleanTransformIndicator**: new indicator to transform any decimal indicator to a boolean indicator by using logical operations.
- **DecimalTransformIndicator**: new indicator to transforms any indicator by using common math operations.
- **Decimal**: added functions `Decimal valueOf(BigDecimal)` and `BigDecimal getDelegate()`
- **AbstractEMAIndicator**: new abstract indicator for ema based indicators like MMAIndicator
- **PearsonCorrelationIndicator**: new statistic indicator with pearson correlation
- **TimeSeries**: new method `getSubSeries(int, int)` to create a sub series of the TimeSeries that stores bars exclusively between `startIndex` and `endIndex` parameters
- **IIIIndicator**: Intraday Intensity Index
- **CriterionFactory**: new functional interface to support CriterionTest
- **IndicatorTest**: new class for storing an indicator factory, allows for generic calls like getIndicator(D data, P... params) after the factory is set once in the constructor call.  Facilitates standardization across unit tests.
- **CriterionTest**: new class for storing a criterion factory, allows for generic calls like getCriterion(P... params) after the factory is set once in the constructor call.  Facilitates standardization across unit tests.
- **ExternalIndicatorTest**: new interface for fetching indicators and time series from external sources
- **ExternalCriterionTest**: new interface for fetching criteria, trading records, and time series from external sources
- **XLSIndicatorTest**: new class implementing ExternalIndicatorTest for XLS files, for use in XLS unit tests
- **XLSCriterionTest**: new class implementing ExternalCriterionTest for XLS files, for use in XLS unit tests

## Removed
- **TraillingStopLossIndicator**: no need for this as indicator. No further calculations possible after price falls below stop loss. Use `StopLossRule` or `DifferenceIndicator`

## Deprecated
- **BaseTimeSeries**: Constructor: `BaseTimeSeries(TimeSeries defaultSeries, int seriesBeginIndex, int seriesEndIndex)` use `getSubSeries(int, int)`
- **Decimal**: Method `toDouble()` use `doubleValue()`

## 0.10 (released October 30, 2017)

### VERY Important note!!!!

with the release 0.10 we have changed the previous java package definition to org.ta4j or to be more specific to org.ta4j.core (the new organisation). You have to reorganize all your refernces to the new packages!
In eclipse you can do this easily by selecting your sources and run "Organize imports"
_Changed ownership of the ta4j repository_: from mdeverdelhan/ta4j (stopped the maintenance) to ta4j/ta4j (new organization)

### Fixed
- **ParabolicSarIndicator**: wrong calculation fixed
- **KAMAIndicator**: stack overflow bug fixed
- **AroonUpIndicator and AroonDownIndicator**: wrong calculations fixed and can handle NaN values now

### Changed
- **BREAKING**: **new package structure**: change eu.verdelhan.ta4j to org.ta4j.ta4j-core
- **new package adx**: new location of AverageDirectionalMovementIndicator and DMI+/DMI-
- **Ownership of the ta4j repository**: from mdeverdelhan/ta4j (stopped the maintenance) to ta4j/ta4j (new organization)
- **ParabolicSarIndicator**: old constructor removed (there was no need for time frame parameter after big fix). Three new constructors for default and custom parameters.
- **HighestValueIndicator and LowestValueIndicator:** ignore also NaN values if they are at the current index


## Added
- **AroonOscillatorIndicator**: new indicator based on AroonUp/DownIndicator
- **AroonUpIndicator** and **AroonDownIndicator**: New constructor with parameter for custom indicator for min price and max price calculation
- **ROCVIndicator**: rate of Change of Volume
- **DirectionalMovementPlusIndicator**: new indicator for Directional Movement System (DMI+)
- **DirectionalMovementDownIndicator**: new indicator for Directional Movement System (DMI-)
- **ChaikinOscillatorIndicator**: new indicator.
- **InSlopeRule**: new rule that is satisfied if the slope of two indicators are within a boundary
- **IsEqualRule**: new rule that is satisfied if two indicators are equal
- **AroonUpIndicator** and **AroonDownIndicator**: new constructor with parameter for custom indicator for min price and max price calculation
- **Pivot Point Indicators Package**: new package with Indicators for calculating standard, Fibonacci and DeMark pivot points and reversals
    - **PivotPointIndicator**: new indicator for calculating the standard pivot point
        - **StandardReversalIndicator**: new indicator for calculating the standard reversals (R3,R2,R1,S1,S2,S3)
        - **FibonacciReversalIndicator**: new indicator for calculating the Fibonacci reversals (R3,R2,R1,S1,S2,S3)
    - **DeMarkPivotPointIndicator**: new indicator for calculating the DeMark pivot point
        - **DeMarkReversalIndicator**: new indicator for calculating the DeMark resistance and the DeMark support
- **IsFallingRule**: new rule that is satisfied if indicator strictly decreases within the timeFrame.
- **IsRisingRule**: new rule that is satisfied if indicator strictly increases within the timeFrame.
- **IsLowestRule**: new rule that is satisfied if indicator is the lowest within the timeFrame.
- **IsHighestRule**: new rule that is satisfied if indicator is the highest within the timeFrame.

## 0.9 (released September 7, 2017)
  - **BREAKING** drops Java 7 support
  - use `java.time` instead of `java.util.Date`
  * Added interfaces for some API basic objects
  * Cleaned whole API
  * Reordered indicators
  * Added PreviousValueIndicator
  * Fixed #162 - Added amount field into Tick constructor
  * Fixed #183 - addTrade bad calculation
  * Fixed #153, #170 - Updated StopGainRule and StopLossRule for short trades
  * Removed dependency to Joda-time
  * Dropped Java 6 and Java 7 compatibility
  * Fixed #120 - ZLEMAIndicator StackOverflowError
  * Added stochastic RSI indicator
  * Added smoothed RSI indicator
  * Fixed examples
  * Fixed #81 - Tick uses Period of 24H when it possibly means 1 Day
  * Fixed #80 - TimeSeries always iterates over all the data
  * Removed the `timePeriod` field in time series
  * Fixed #102 - RSIIndicator returns NaN when rsi == 100
  * Added periodical growth rate indicator
  * Fixed #105 - Strange calculation with Ichimoku Indicator
  * Added Random Walk Index (high/low) indicators
  * Improved performance for Williams %R indicator
  * Moved mock indicators to regular scope (renamed in Fixed*Indicator)

## 0.8 (released February 25, 2016)

  * Fixed StackOverflowErrors on recursive indicators (see #60 and #68)
  * Fixed #74 - Question on backtesting strategies with indicators calculated with enough ticks
  * Added Chande Momentum Oscillator indicator
  * Added cumulated losses/gains indicators
  * Added Range Action Verification Index indicator
  * Added MVWAP indicator
  * Added VWAP indicator
  * Added Chandelier exit indicators
  * Improved Decimal performances
  * Added Fisher indicator
  * Added KAMA indicator
  * Added Detrended Price Oscillator
  * Added Ichimoku clouds indicators
  * Added statistical indicators: Simple linear regression, Correlation coefficient, Variance, Covariance, Standard error
  * Moved standard deviation
  * Added Bollinger BandWidth and %B indicator
  * Added Keltner channel indicators
  * Added Ulcer Index and Mass Index indicators
  * Added a trailing stop-loss indicator
  * Added Coppock Curve indicator
  * Added sum indicator
  * Added candle indicators: Real body, Upper/Lower shadow, Doji, 3 black crows, 3 white soldiers, Bullish/Bearish Harami, Bullish/Bearish Engulfing
  * Added absolute indicator
  * Added Hull Moving Average indicator
  * Updated Bollinger Bands (variable multiplier, see #53)
  * Fixed #39 - Possible update for TimeSeries.run()
  * Added Chaikin Money Flow indicator
  * Improved volume indicator
  * Added Close Location Value indicator
  * Added Positive Volume Index and Negative Volume Index indicators
  * Added zero-lag EMA indicator

## 0.7 (released May 21, 2015)

  * Fixed #35 - Fix max drawdown criterion
  * Improved documentation: user's guide & contributor's guidelines
  * Fixed #37 - Update Tick.toString method
  * Fixed #36 - Missing 'Period timePeriod' in full Tick constructor
  * Updated examples
  * Improved analysis criteria (to use actual entry/exit prices instead of close prices)
  * Added price and amount to `Order`
  * Added helpers for order creation
  * Renamed `Operation` to `Order`
  * Added a record/history of a trading session (`TradingRecord`)
  * Moved the trading logic from strategies to rules
  * Refactored trade operations
  * Added a difference indicator
  * Small other API changes

## 0.6 (released February 5, 2015)

  * Added `NaN` to Decimals
  * Renamed `TADecimal` to `Decimal`
  * Fixed #24 - Error in standard deviation calculation
  * Added moving time series (& cache: #25)
  * Refactored time series and ticks
  * Added entry-pass filter and exit-pass filter strategies
  * Replaced `JustBuyOnceStrategy` and `CombinedBuyAndSellStrategy` by `JustEnterOnceStrategy` and `CombinedEntryAndExitStrategy` respectively
  * Added examples
  * Added operation type helpers
  * Added strategy execution traces through SLF4J
  * Removed `.summarize(...)` methods and `Decision` (analysis)
  * Improved performance of some indicators and strategies
  * Generalized cache to all indicators (#20)
  * Removed AssertJ dependency
  * Fixed #16 - Division by zero in updated WalkForward example

## 0.5 (released October 22, 2014)

  * Switched doubles for TADecimals (BigDecimals) in indicators
  * Semantic improvement for IndicatorOverIndicatorStrategy
  * Fixed #11 - UnknownFormatConversionException when using toString() for 4 strategies
  * Added a maximum value starter strategy
  * Added linear transaction cost (analysis criterion)
  * Removed evaluators (replaced by `.chooseBest(...)` and `.betterThan(...)` methods)
  * Added triple EMA indicator
  * Added double EMA indicator
  * Removed slicers (replaced by `.split(...)` methods)
  * Removed runner (replaced by `.run(...)` methods)
  * Added more tests
  * Removed `ConstrainedTimeSeries` (replaced by `.subseries(...)` methods)
  * Added/refactored examples (including walk-forward and candlestick chart)

## 0.4 (released May 28, 2014)

  * Fixed #2 - Tests failing in JDK8
  * Added indicators: Mean deviation, Commodity channel index, Percentage price oscillator (tests)
  * Added distance between indicator and constant
  * Added opposite strategy
  * Removed some runners
  * Added strategy runs on whole series
  * Refactored slicers
  * Removed log4j dependency
  * Added examples

## 0.3 (released March 11, 2014)

  * First public release
  * 100% Pure Java - works on any Java Platform version 6 or later
  * More than 40 technical indicators (Aroon, ATR, moving averages, parabolic SAR, RSI, etc.)
  * A powerful engine for building custom trading strategies
  * Utilities to run and compare strategies
  * Minimal 3rd party dependencies
  * MIT license<|MERGE_RESOLUTION|>--- conflicted
+++ resolved
@@ -26,11 +26,8 @@
 - **TrailingStopLossRule** added ability to look back the last x bars for calculating the trailing stop loss
 
 ### Added
-<<<<<<< HEAD
 - :tada: **Enhancement** Added floor() and ceil() to Num.class
-=======
 - :tada: **Enhancement** Added getters for AroonDownIndicator and AroonUpIndicator in AroonOscillatorIndicator
->>>>>>> 9c6fd8f9
 - :tada: **Enhancement** Added common constructors in BaseBar for BigDecimal, Double and String values
 - :tada: **Enhancement** Added constructor in BaseBar with trades property
 - :tada: **Enhancement** Added BaseBarBuilder and ConvertibleBaseBarBuilder - BaseBar builder classes
