--- conflicted
+++ resolved
@@ -1,9 +1,7 @@
 Changelog for `ta4j`, roughly following [keepachangelog.com](http://keepachangelog.com/en/1.0.0/) from version 0.9 onwards.
 
-##(unreleased, `0.12-SNAPSHOT`)
-
-<<<<<<< HEAD
-=======
+## 0.12 (released September 07, 2018)
+
 ### Breaking: 
    - `Decimal` class has been replaced by new `Num` interface. Enables using `Double`, `BigDecimal` and custom data types for calculations. 
    - Big changes in `TimeSeries` and `BaseTimeSeries`. Multiple new `addBar(..)` functions in `TimeSeries` allow to add data directly to the series
@@ -64,7 +62,6 @@
 - **AbstractCriterionTest**: removed constructor `AbstractCriterionTest(Function<Number, Num)`.  Use `AbstractCriterionTest(CriterionFactory, Function<Number, Num>)`. 
 - **<various>Indicator**: removed redundant `private TimeSeries`
 
->>>>>>> a041cc05
 ## 0.11 (released January 25, 2018)
 
 - **BREAKING**: Tick has been renamed to **Bar**
