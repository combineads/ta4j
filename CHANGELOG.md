Changelog for `ta4j`, roughly following [keepachangelog.com](http://keepachangelog.com/en/1.0.0/) from version 0.9 onwards.

##(unreleased, `0.12-SNAPSHOT`)
<<<<<<< HEAD
- **Breaking**: `Decimal` class has been. `**Num**` interface allows using **Double** and custom data types for calculations. Big changes in `TimeSeries` and `BaseTimeSeries` 
=======
- **Breaking**: `Decimal` class has been removed. New `Num` interface enables using **Double**, **BigDecimal** and custom data types for calculations. Big changes in `TimeSeries` and `BaseTimeSeries`. Multiple new `addBar(..)` functions in `TimeSeries` 
>>>>>>> 45ae4332

### Fixed
### Changed
- **ALL INDICATORS**: `Decimal` replaced by `Num`.
- **AbstractIndicator**: new `AbstractIndicator#numOf(Number n)` function as counterpart of dropped `Decimal.valueOf(double|int|..)`
- **TimeSeries | Bar**: preferred way to add bar data to a `TimeSeries` is directly to the series via new `TimeSeries#addBar(time,open,high,..)` functions. It ensures to use the correct `Num` implementation of the series
### Added
- **BaseTimeSeries.SeriesBuilder**: simplifies creation of BaseTimeSeries.
- **Num**: Extracted interface of dropped `Decimal` class
- **DoubleNum**: `Num` implementation to support calculations based on `double` primitive
- **BigDecimalNum**: Default `Num` implementation of `BaseTimeSeries`
### Removed/Deprecated
- **Decimal**: _removed_. Replaced by `Num` interface
- **TimeSeries#addBar(Bar bar)**: _deprecated_. Use `TimeSeries#addBar(Time, open, high, low, ...)`
<<<<<<< HEAD
=======
- **BaseTimeSeries**: _Consturctor_ `BaseTimeSeries(TimeSeries defaultSeries, int seriesBeginIndex, int seriesEndIndex)` _removed_. Use `TimeSeries.getSubseries(int i, int i)` instead
>>>>>>> 45ae4332
## (released January 25, 2018)

- **BREAKING**: Tick has been renamed to **Bar**

### Fixed
- **ATRIndicator**: fixed calculations
- **PlusDI, MinusDI, ADX**: fixed calculations
- **LinearTransactionCostCriterion**: fixed calculations, added xls file and unit tests
- **FisherIndicator**: fixed calculations

### Changed
- **TotalProfitCriterion**: If not `NaN` the criterion uses the price of the `Order` and not just the close price of underlying `TimeSeries`
- **Order**: Now constructors and static `sell/buyAt(..)` functions need a price and amount parameter to satisfy correct be
behaviour of criterions (entry/exit prices can differ from corresponding close prices in `Order`)
- **JustOnceRule**: now it is possible to add another rule so that this rule is satisfied if the inner rule is satisfied for the first time
- **MeanDeviationIndicator**: moved to statistics package
- **Decimal**: use `BigDecimal::valueof` instead of instantiating a new BigDecimal for double, int and long
    - now `Decimal` extends `Number` 
- **Strategy:** can now have a optional parameter "name".
- **Tick:** `Tick` has been renamed to **`Bar`** for a more appropriate description of the price movement over a set period of time.
- **MMAIndicator**: restructured and moved from `helpers` to `indicators` package
- **AverageTrueRangeIndicator**: renamed to **ATRIndicator**
- **AverageDirectionalMovementDownIndicator**: renamed to **ADXIndicator**
-  **ADXIndicator**: added new two argument constructor
- **DirectionalMovementPlusIndicator** and **DirectionalMovementPlusIndicator**: renamed to **PlusDIIndicator** and **MinusDIIndicator**
- **XlsTestsUtils**: rewritten to provide getSeries(), getIndicator(), getFinalCriterionValue(), and getTradingRecord() in support of XLSCriterionTest and XLSIndicatorTest.
- **IndicatorFactory**: made generic and renamed createIndicator() to getIndicator()
- **RSIIndicatorTest**: example showing usage of new generic unit testing of indicators
- **LinearTransactionCostCriterionTest**: example showing usage of new generic unit testing of criteria

## Added
- **ConvergenceDivergenceIndicator**: new Indicator for positive/negative convergence and divergence.
- **BooleanTransformIndicator**: new indicator to transform any decimal indicator to a boolean indicator by using logical operations.
- **DecimalTransformIndicator**: new indicator to transforms any indicator by using common math operations.
- **Decimal**: added functions `Decimal valueOf(BigDecimal)` and `BigDecimal getDelegate()`
- **AbstractEMAIndicator**: new abstract indicator for ema based indicators like MMAIndicator
- **PearsonCorrelationIndicator**: new statistic indicator with pearson correlation
- **TimeSeries**: new method `getSubSeries(int, int)` to create a sub series of the TimeSeries that stores bars exclusively between `startIndex` and `endIndex` parameters
- **IIIIndicator**: Intraday Intensity Index
- **CriterionFactory**: new functional interface to support CriterionTest
- **IndicatorTest**: new class for storing an indicator factory, allows for generic calls like getIndicator(D data, P... params) after the factory is set once in the constructor call.  Facilitates standardization across unit tests.
- **CriterionTest**: new class for storing a criterion factory, allows for generic calls like getCriterion(P... params) after the factory is set once in the constructor call.  Facilitates standardization across unit tests.
- **ExternalIndicatorTest**: new interface for fetching indicators and time series from external sources
- **ExternalCriterionTest**: new interface for fetching criteria, trading records, and time series from external sources
- **XLSIndicatorTest**: new class implementing ExternalIndicatorTest for XLS files, for use in XLS unit tests
- **XLSCriterionTest**: new class implementing ExternalCriterionTest for XLS files, for use in XLS unit tests

## Removed
- **TraillingStopLossIndicator**: no need for this as indicator. No further calculations possible after price falls below stop loss. Use `StopLossRule` or `DifferenceIndicator`

## Deprecated
- **BaseTimeSeries**: Constructor: `BaseTimeSeries(TimeSeries defaultSeries, int seriesBeginIndex, int seriesEndIndex)` use `getSubSeries(int, int)`
- **Decimal**: Method `toDouble()` use `doubleValue()`

## 0.10 (released October 30, 2017)

### VERY Important note!!!!

with the release 0.10 we have changed the previous java package definition to org.ta4j or to be more specific to org.ta4j.core (the new organisation). You have to reorganize all your refernces to the new packages!
In eclipse you can do this easily by selecting your sources and run "Organize imports"
_Changed ownership of the ta4j repository_: from mdeverdelhan/ta4j (stopped the maintenance) to ta4j/ta4j (new organization)

### Fixed
- **ParabolicSarIndicator**: wrong calculation fixed
- **KAMAIndicator**: stack overflow bug fixed
- **AroonUpIndicator and AroonDownIndicator**: wrong calculations fixed and can handle NaN values now

### Changed
- **BREAKING**: **new package structure**: change eu.verdelhan.ta4j to org.ta4j.ta4j-core
- **new package adx**: new location of AverageDirectionalMovementIndicator and DMI+/DMI-
- **Ownership of the ta4j repository**: from mdeverdelhan/ta4j (stopped the maintenance) to ta4j/ta4j (new organization)
- **ParabolicSarIndicator**: old constructor removed (there was no need for time frame parameter after big fix). Three new constructors for default and custom parameters.
- **HighestValueIndicator and LowestValueIndicator:** ignore also NaN values if they are at the current index


## Added
- **AroonOscillatorIndicator**: new indicator based on AroonUp/DownIndicator
- **AroonUpIndicator** and **AroonDownIndicator**: New constructor with parameter for custom indicator for min price and max price calculation
- **ROCVIndicator**: rate of Change of Volume
- **DirectionalMovementPlusIndicator**: new indicator for Directional Movement System (DMI+)
- **DirectionalMovementDownIndicator**: new indicator for Directional Movement System (DMI-)
- **ChaikinOscillatorIndicator**: new indicator.
- **InSlopeRule**: new rule that is satisfied if the slope of two indicators are within a boundary
- **IsEqualRule**: new rule that is satisfied if two indicators are equal
- **AroonUpIndicator** and **AroonDownIndicator**: new constructor with parameter for custom indicator for min price and max price calculation
- **Pivot Point Indicators Package**: new package with Indicators for calculating standard, Fibonacci and DeMark pivot points and reversals
    - **PivotPointIndicator**: new indicator for calculating the standard pivot point
        - **StandardReversalIndicator**: new indicator for calculating the standard reversals (R3,R2,R1,S1,S2,S3)
        - **FibonacciReversalIndicator**: new indicator for calculating the Fibonacci reversals (R3,R2,R1,S1,S2,S3)
    - **DeMarkPivotPointIndicator**: new indicator for calculating the DeMark pivot point
        - **DeMarkReversalIndicator**: new indicator for calculating the DeMark resistance and the DeMark support
- **IsFallingRule**: new rule that is satisfied if indicator strictly decreases within the timeFrame.
- **IsRisingRule**: new rule that is satisfied if indicator strictly increases within the timeFrame.
- **IsLowestRule**: new rule that is satisfied if indicator is the lowest within the timeFrame.
- **IsHighestRule**: new rule that is satisfied if indicator is the highest within the timeFrame.

## 0.9 (released September 7, 2017)
  - **BREAKING** drops Java 7 support
  - use `java.time` instead of `java.util.Date`
  * Added interfaces for some API basic objects
  * Cleaned whole API
  * Reordered indicators
  * Added PreviousValueIndicator
  * Fixed #162 - Added amount field into Tick constructor
  * Fixed #183 - addTrade bad calculation
  * Fixed #153, #170 - Updated StopGainRule and StopLossRule for short trades
  * Removed dependency to Joda-time
  * Dropped Java 6 and Java 7 compatibility
  * Fixed #120 - ZLEMAIndicator StackOverflowError
  * Added stochastic RSI indicator
  * Added smoothed RSI indicator
  * Fixed examples
  * Fixed #81 - Tick uses Period of 24H when it possibly means 1 Day
  * Fixed #80 - TimeSeries always iterates over all the data
  * Removed the `timePeriod` field in time series
  * Fixed #102 - RSIIndicator returns NaN when rsi == 100
  * Added periodical growth rate indicator
  * Fixed #105 - Strange calculation with Ichimoku Indicator
  * Added Random Walk Index (high/low) indicators
  * Improved performance for Williams %R indicator
  * Moved mock indicators to regular scope (renamed in Fixed*Indicator)

## 0.8 (released February 25, 2016)

  * Fixed StackOverflowErrors on recursive indicators (see #60 and #68)
  * Fixed #74 - Question on backtesting strategies with indicators calculated with enough ticks
  * Added Chande Momentum Oscillator indicator
  * Added cumulated losses/gains indicators
  * Added Range Action Verification Index indicator
  * Added MVWAP indicator
  * Added VWAP indicator
  * Added Chandelier exit indicators
  * Improved Decimal performances
  * Added Fisher indicator
  * Added KAMA indicator
  * Added Detrended Price Oscillator
  * Added Ichimoku clouds indicators
  * Added statistical indicators: Simple linear regression, Correlation coefficient, Variance, Covariance, Standard error
  * Moved standard deviation
  * Added Bollinger BandWidth and %B indicator
  * Added Keltner channel indicators
  * Added Ulcer Index and Mass Index indicators
  * Added a trailing stop-loss indicator
  * Added Coppock Curve indicator
  * Added sum indicator
  * Added candle indicators: Real body, Upper/Lower shadow, Doji, 3 black crows, 3 white soldiers, Bullish/Bearish Harami, Bullish/Bearish Engulfing
  * Added absolute indicator
  * Added Hull Moving Average indicator
  * Updated Bollinger Bands (variable multiplier, see #53) 
  * Fixed #39 - Possible update for TimeSeries.run()
  * Added Chaikin Money Flow indicator
  * Improved volume indicator
  * Added Close Location Value indicator
  * Added Positive Volume Index and Negative Volume Index indicators
  * Added zero-lag EMA indicator

## 0.7 (released May 21, 2015)

  * Fixed #35 - Fix max drawdown criterion
  * Improved documentation: user's guide & contributor's guidelines
  * Fixed #37 - Update Tick.toString method
  * Fixed #36 - Missing 'Period timePeriod' in full Tick constructor
  * Updated examples
  * Improved analysis criteria (to use actual entry/exit prices instead of close prices)
  * Added price and amount to `Order`
  * Added helpers for order creation
  * Renamed `Operation` to `Order`
  * Added a record/history of a trading session (`TradingRecord`)
  * Moved the trading logic from strategies to rules
  * Refactored trade operations
  * Added a difference indicator
  * Small other API changes

## 0.6 (released February 5, 2015)

  * Added `NaN` to Decimals
  * Renamed `TADecimal` to `Decimal`
  * Fixed #24 - Error in standard deviation calculation
  * Added moving time series (& cache: #25)
  * Refactored time series and ticks
  * Added entry-pass filter and exit-pass filter strategies
  * Replaced `JustBuyOnceStrategy` and `CombinedBuyAndSellStrategy` by `JustEnterOnceStrategy` and `CombinedEntryAndExitStrategy` respectively
  * Added examples
  * Added operation type helpers
  * Added strategy execution traces through SLF4J
  * Removed `.summarize(...)` methods and `Decision` (analysis)
  * Improved performance of some indicators and strategies
  * Generalized cache to all indicators (#20)
  * Removed AssertJ dependency
  * Fixed #16 - Division by zero in updated WalkForward example

## 0.5 (released October 22, 2014)

  * Switched doubles for TADecimals (BigDecimals) in indicators
  * Semantic improvement for IndicatorOverIndicatorStrategy
  * Fixed #11 - UnknownFormatConversionException when using toString() for 4 strategies 
  * Added a maximum value starter strategy
  * Added linear transaction cost (analysis criterion)
  * Removed evaluators (replaced by `.chooseBest(...)` and `.betterThan(...)` methods)
  * Added triple EMA indicator
  * Added double EMA indicator
  * Removed slicers (replaced by `.split(...)` methods)
  * Removed runner (replaced by `.run(...)` methods)
  * Added more tests
  * Removed `ConstrainedTimeSeries` (replaced by `.subseries(...)` methods)
  * Added/refactored examples (including walk-forward and candlestick chart)

## 0.4 (released May 28, 2014)

  * Fixed #2 - Tests failing in JDK8
  * Added indicators: Mean deviation, Commodity channel index, Percentage price oscillator (tests)
  * Added distance between indicator and constant
  * Added opposite strategy
  * Removed some runners
  * Added strategy runs on whole series
  * Refactored slicers
  * Removed log4j dependency
  * Added examples

## 0.3 (released March 11, 2014)

  * First public release
  * 100% Pure Java - works on any Java Platform version 6 or later
  * More than 40 technical indicators (Aroon, ATR, moving averages, parabolic SAR, RSI, etc.)
  * A powerful engine for building custom trading strategies
  * Utilities to run and compare strategies
  * Minimal 3rd party dependencies
  * MIT license<|MERGE_RESOLUTION|>--- conflicted
+++ resolved
@@ -1,11 +1,9 @@
 Changelog for `ta4j`, roughly following [keepachangelog.com](http://keepachangelog.com/en/1.0.0/) from version 0.9 onwards.
 
 ##(unreleased, `0.12-SNAPSHOT`)
-<<<<<<< HEAD
-- **Breaking**: `Decimal` class has been. `**Num**` interface allows using **Double** and custom data types for calculations. Big changes in `TimeSeries` and `BaseTimeSeries` 
-=======
-- **Breaking**: `Decimal` class has been removed. New `Num` interface enables using **Double**, **BigDecimal** and custom data types for calculations. Big changes in `TimeSeries` and `BaseTimeSeries`. Multiple new `addBar(..)` functions in `TimeSeries` 
->>>>>>> 45ae4332
+### Breaking: 
+   - `Decimal` class has been replaced by new `Num` interface. Enables using `Double`, `BigDecimal` and custom data types for calculations. 
+   - Big changes in `TimeSeries` and `BaseTimeSeries`. Multiple new `addBar(..)` functions in `TimeSeries` 
 
 ### Fixed
 ### Changed
@@ -20,11 +18,8 @@
 ### Removed/Deprecated
 - **Decimal**: _removed_. Replaced by `Num` interface
 - **TimeSeries#addBar(Bar bar)**: _deprecated_. Use `TimeSeries#addBar(Time, open, high, low, ...)`
-<<<<<<< HEAD
-=======
 - **BaseTimeSeries**: _Consturctor_ `BaseTimeSeries(TimeSeries defaultSeries, int seriesBeginIndex, int seriesEndIndex)` _removed_. Use `TimeSeries.getSubseries(int i, int i)` instead
->>>>>>> 45ae4332
-## (released January 25, 2018)
+##0.11 (released January 25, 2018)
 
 - **BREAKING**: Tick has been renamed to **Bar**
 
