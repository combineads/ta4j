Changelog for `ta4j`, roughly following [keepachangelog.com](http://keepachangelog.com/en/1.0.0/) from version 0.9 onwards.

## 0.16 (unreleased)

### Breaking
- **Upgraded to Java 11**
- **VersusBuyAndHoldCriterion** renamed to **`VersusEnterAndHoldCriterion`**
- **BarSeries** constructors use any instance of Num instead of Num-Function
- **GrossReturnCriterion** renamed to **`ReturnCriterion`**
- **NetProfitCriterion** and **GrossProfitCriterion** replaced by **`ProfitCriterion`**
- **NetLossCriterion** and **GrossLossCriterion** replaced by **`LossCriterion`**
- **LosingPositionsRatioCriterion** replaced by **`PositionsRatioCriterion`**
- **WinningPositionsRatioCriterion** replaced by **`PositionsRatioCriterion`**
- **Strategy#unstablePeriod** renamed to **`Strategy#unstableBars*`**
- **DateTimeIndicator** moved to package **`indicators/helpers`**
- **UnstableIndicator** moved to package **`indicators/helpers`**

### Fixed
-  **Fixed** **ParabolicSarIndicator** fixed calculation for sporadic indices
- **ExpectancyCriterion** fixed calculation

### Changed
- **BarSeriesManager** consider finishIndex when running backtest
- **BarSeriesManager** add **`holdingTransaction`**
- **BacktestExecutor** evaluates strategies in parallel when possible
- **CachedIndicator** synchronize on getValue()
- **BaseBar** defaults to **`DecimalNum`** type in all constructors


### Removed/Deprecated

### Added
- added `TradingRecord.getStartIndex()` and `TradingRecord.getEndIndex()` to track start and end of the recording
- added **SuperTrendIndicator**
- added **SuperTrendUpperBandIndicator**
- added **SuperTrendLowerBandIndicator**
- added **Donchian Channel indicators (Upper, Lower, and Middle)**
- added `Indicator.getUnstableBars()`
- added `TransformIndicator.pow()`
- added `BarSeriesManager.getHoldingCostModel()` and `BarSeriesManager.getTransactionCostModel()`  to allow extending BarSeriesManager and reimplementing `run()`
- added `MovingAverageCrossOverRangeBacktest.java` and `ETH-USD-PT5M-2023-3-13_2023-3-15.json` test data file to demonstrate parallel strategy evaluation
- added javadoc improvements for percentage criteria
- added "lessIsBetter"-property for **AverageCriterion**
- added "lessIsBetter"-property for **RelativeStandardDeviation**
- added "lessIsBetter"-property for **StandardDeviationCriterion**
- added "lessIsBetter"-property for **StandardErrorCriterion**
- added "lessIsBetter"-property for **VarianceCriterion**
- added "lessIsBetter"-property for **NumberOfPositionsCriterion**
<<<<<<< HEAD
- added **RelativeVolumeStandardDeviationIndicator**
=======
- added "addBase"-property for **ReturnCriterion** to include or exclude the base percentage of 1
>>>>>>> 0c604253

### Fixed
- **Fixed** **CashFlow** fixed calculation with custom startIndex and endIndex
- **Fixed** **Returns** fixed calculation with custom startIndex and endIndex
- **Fixed** **ExpectedShortfallCriterion** fixed calculation with custom startIndex and endIndex
- **Fixed** **MaximumDrawDownCriterion** fixed calculation with custom startIndex and endIndex
- **Fixed** **EnterAndHoldReturnCriterion** fixed calculation with custom startIndex and endIndex
- **Fixed** **VersusEnterAndHoldCriterion** fixed calculation with custom startIndex and endIndex
- **Fixed** **BarSeriesManager** consider finishIndex when running backtest

## 0.15 (released September 11, 2022)

### Breaking
- **NumberOfConsecutiveWinningPositions** renamed to **`NumberOfConsecutivePositions`**
- **DifferencePercentage** renamed to **`DifferencePercentageIndicator`**
- **BuyAndHoldCriterion** renamed to **`EnterAndHoldCriterion`**
- **DXIndicator** moved to adx-package
- **PlusDMIndicator** moved to adx-package
- **MinusDMIndicator** moved to adx-package
- `analysis/criterion`-package moved to root
- `cost`-package moved to `analysis/cost`-package
- **AroonXXX** indicators moved to aroon package

### Fixed
- **LosingPositionsRatioCriterion** correct betterThan
- **VersusBuyAndHoldCriterionTest** NaN-Error.
- **Fixed** **`ChaikinOscillatorIndicatorTest`**
- **DecimalNum#remainder()** adds NaN-check
- **Fixed** **ParabolicSarIndicatorTest** fixed openPrice always 0 and highPrice lower than lowPrice
- **UlcerIndexIndicator** using the max price of current period instead of the highest value of last n bars
- **DurationBarAggregator** fixed aggregation of bars with gaps


### Changed
- **KeltnerChannelMiddleIndicator** changed superclass to AbstractIndicator; add GetBarCount() and toString()
- **KeltnerChannelUpperIndicator** add constructor to accept pre-constructed ATR; add GetBarCount() and toString()
- **KeltnerChannelLowerIndicator** add constructor to accept pre-constructed ATR; add GetBarCount() and toString()
- **BarSeriesManager** removed empty args constructor
- **Open|High|Low|Close** do not cache price values anymore
- **DifferenceIndicator(i1,i2)** replaced by the more flexible CombineIndicator.minus(i1,i2)
- **DoubleNum** replace redundant `toString()` call in `DoubleNum.valueOf(Number i)` with `i.doubleValue()`
- **ZeroCostModel** now extends from `FixedTransactionCostModel`

### Removed/Deprecated
- **Num** removed Serializable
- **PriceIndicator** removed

### Added
- **NumericIndicator** new class providing a fluent and lightweight api for indicator creation
- **AroonFacade**, **BollingerBandFacade**, **KeltnerChannelFacade** new classes providing a facade for indicator groups by using lightweight `NumericIndicators`
- **AbstractEMAIndicator** added getBarCount() to support future enhancements
- **ATRIndicator** "uncached" by changing superclass to AbstractIndicator; added constructor to accept TRIndicator and getter for same; added toString(); added getBarCount() to support future enhancements
- :tada: **Enhancement** added possibility to use CostModels when backtesting with the BacktestExecutor
- :tada: **Enhancement** added Num#zero, Num#one, Num#hundred
- :tada: **Enhancement** added possibility to use CostModels when backtesting with the BacktestExecutor
- :tada: **Enhancement** added Indicator#stream() method
- :tada: **Enhancement** added a new CombineIndicator, which can combine the values of two Num Indicators with a given combine-function
- **Example** added a json serialization and deserialization example of BarSeries using google-gson library
- **EnterAndHoldCriterion** added constructor with TradeType to begin with buy or sell
- :tada: **Enhancement** added Position#getStartingType() method
- :tada: **Enhancement** added **`SqnCriterion`**
- :tada: **Enhancement** added **`StandardDeviationCriterion`**
- :tada: **Enhancement** added **`RelativeStandardDeviationCriterion`**
- :tada: **Enhancement** added **`StandardErrorCriterion`**
- :tada: **Enhancement** added **`VarianceCriterion`**
- :tada: **Enhancement** added **`AverageCriterion`**
- :tada: **Enhancement** added javadoc for all rules to make clear which rule makes use of a TradingRecord
- **Enhancement** prevent Object[] allocation for varargs log.trace and log.debug calls by wrapping them in `if` blocks
- :tada: **Enhancement** added **`FixedTransactionCostModel`**
- :tada: **Enhancement** added **`AnalysisCriterion.PositionFilter`** to handle both sides within one Criterion.

## 0.14 (released April 25, 2021)

### Breaking
- **Breaking:** **`PrecisionNum`** renamed to **`DecimalNum`**
- **Breaking:** **`AverageProfitableTradesCriterion`** renamed to **`WinningTradesRatioCriterion`**
- **Breaking:** **`AverageProfitCriterion`** renamed to **`AverageReturnPerBarCriterion`**
- **Breaking:** **`BuyAndHoldCriterion`** renamed to **`BuyAndHoldReturnCriterion`**
- **Breaking:** **`RewardRiskRatioCriterion`** renamed to **`ReturnOverMaxDrawdownCriterion`**
- **Breaking:** **`ProfitLossCriterion`** moved to PnL-Package
- **Breaking:** **`ProfitLossPercentageCriterion`** moved to PnL-Package
- **Breaking:** **`TotalProfitCriterion`** renamed to **`GrossReturnCriterion`** and moved to PnL-Package.
- **Breaking:** **`TotalProfit2Criterion`** renamed to **`GrossProfitCriterion`** and moved to PnL-Package.
- **Breaking:** **`TotalLossCriterion`** renamed to **`NetLossCriterion`** and moved to PnL-Package.
- **Breaking:** package "tradereports" renamed to "reports"
- **Breaking:** **`NumberOfTradesCriterion`** renamed to **`NumberOfPositionsCriterion`**
- **Breaking:** **`NumberOfLosingTradesCriterion`** renamed to **`NumberOfLosingPositionsCriterion`**
- **Breaking:** **`NumberOfWinningTradesCriterion`** renamed to **`NumberOfWinningPositionsCriterion`**
- **Breaking:** **`NumberOfBreakEvenTradesCriterion`** renamed to **`NumberOfBreakEvenPositionsCriterion`**
- **Breaking:** **`WinningTradesRatioCriterion`** renamed to **`WinningPositionsRatioCriterion`**
- **Breaking:** **`TradeStatsReport`** renamed to **`PositionStatsReport`**
- **Breaking:** **`TradeStatsReportGenerator`** renamed to **`PositionStatsReportGenerator`**
- **Breaking:** **`TradeOpenedMinimumBarCountRule`** renamed to **`OpenedPositionMinimumBarCountRule`**
- **Breaking:** **`Trade.class`** renamed to **`Position.class`**
- **Breaking:** **`Order.class`** renamed to **`Trade.class`**
- **Breaking:** package "tradereports" renamed to "reports"
- **Breaking:** package "trading/rules" renamed to "rules"
- **Breaking:** remove Serializable from all indicators
- **Breaking:** Bar#trades: changed type from int to long


### Fixed
- **Fixed `Trade`**: problem with profit calculations on short trades.
- **Fixed `TotalLossCriterion`**: problem with profit calculations on short trades.
- **Fixed `BarSeriesBuilder`**: removed the Serializable interface
- **Fixed `ParabolicSarIndicator`**: problem with calculating in special cases
- **Fixed `BaseTimeSeries`**: can now be serialized
- **Fixed `ProfitLossPercentageCriterion`**: use entryPrice#getValue() instead of entryPrice#getPricePerAsset()

### Changed
- **Trade**: Changed the way Nums are created.
- **WinningTradesRatioCriterion** (previously AverageProfitableTradesCriterion): Changed to calculate trade profits using Trade's getProfit().
- **BuyAndHoldReturnCriterion** (previously BuyAndHoldCriterion): Changed to calculate trade profits using Trade's getProfit().
- **ExpectedShortfallCriterion**: Removed unnecessary primitive boxing.
- **NumberOfBreakEvenTradesCriterion**: Changed to calculate trade profits using Trade's getProfit().
- **NumberOfLosingTradesCriterion**: Changed to calculate trade profits using Trade's getProfit().
- **NumberOfWinningTradesCriterion**: Changed to calculate trade profits using Trade's getProfit().
- **ProfitLossPercentageCriterion**: Changed to calculate trade profits using Trade's entry and exit prices.
- **TotalLossCriterion**: Changed to calculate trade profits using Trade's getProfit().
- **TotalReturnCriterion** (previously TotalProfitCriterion): Changed to calculate trade profits using Trade's getProfit().
- **WMAIndicator**: reduced complexity of WMAIndicator implementation

### Removed/Deprecated
- **MultiplierIndicator**: replaced by TransformIndicator.
- **AbsoluteIndicator**: replaced by TransformIndicator.

### Added
- **Enhancement** Improvements on gitignore
- **Enhancement** Added TradeOpenedMinimumBarCountRule - rule to specify minimum bar count for opened trade.
- **Enhancement** Added DateTimeIndicator a new Indicator for dates.
- **Enhancement** Added DayOfWeekRule for specifying days of the week to trade.
- **Enhancement** Added TimeRangeRule for trading within time ranges.
- **Enhancement** Added floor() and ceil() to Num.class
- **Enhancement** Added getters getLow() and getUp() in CrossedDownIndicatorRule
- **Enhancement** Added BarSeriesUtils: common helpers and shortcuts for BarSeries methods.
- **Enhancement** Improvements for PreviousValueIndicator: more descriptive toString() method, validation of n-th previous bars in
- **Enhancement** Added Percentage Volume Oscillator Indicator, PVOIndicator.
- **Enhancement** Added Distance From Moving Average Indicator, DistanceFromMAIndicator.
- **Enhancement** Added Know Sure Thing Indicator, KSTIndicator.
 constructor of PreviousValueIndicator
- :tada: **Enhancement** added getGrossProfit() and getGrossProfit(BarSeries) on Trade.
- :tada: **Enhancement** added getPricePerAsset(BarSeries) on Order.
- :tada: **Enhancement** added convertBarSeries(BarSeries, conversionFunction) to BarSeriesUtils.
- :tada: **Enhancement** added UnstableIndicator.
- :tada: **Enhancement** added Chainrule.
- :tada: **Enhancement** added BarSeriesUtils#sortBars.
- :tada: **Enhancement** added BarSeriesUtils#addBars.
- :tada: **Enhancement** added Num.negate() to negate a Num value.
- :tada: **Enhancement** added **`GrossLossCriterion.class`**.
- :tada: **Enhancement** added **`NetProfitCriterion.class`**.
- :tada: **Enhancement** added chooseBest() method with parameter tradeType in AnalysisCriterion.
- :tada: **Enhancement** added **`AverageLossCriterion.class`**.
- :tada: **Enhancement** added **`AverageProfitCriterion.class`**.
- :tada: **Enhancement** added **`ProfitLossRatioCriterion.class`**.
- :tada: **Enhancement** added **`ExpectancyCriterion.class`**.
- :tada: **Enhancement** added **`ConsecutiveWinningPositionsCriterion.class`**.
- :tada: **Enhancement** added **`LosingPositionsRatioCriterion.class`**
- :tada: **Enhancement** added Position#hasProfit.
- :tada: **Enhancement** added Position#hasLoss.
- :tada: **Enhancement** exposed both EMAs in MACD indicator


## 0.13 (released November 5, 2019)

### Breaking
- **Breaking** Refactored from Max/Min to High/Low in Bar class
- **Breaking** Removed redundant constructors from BaseBar class
- **Breaking** Renamed `TimeSeries` to `BarSeries`

### Fixed
- **Fixed `BaseBarSeries`**: problem with getSubList for series with specified `maximumBarCount`.
- **Fixed return `BigDecimal` instead of `Number` in**: `PrecisionNum.getDelegate`.
- **Fixed `java.lang.ClassCastException` in**: `PrecisionNum.equals()`.
- **Fixed `java.lang.ClassCastException` in**: `DoubleNum.equals()`.
- **Fixed `java.lang.NullPointerException` in**: `NumberOfBarsCriterion.calculate(TimeSeries, Trade)` for opened trade.
- **Fixed `java.lang.NullPointerException` in**: `AverageProfitableTradesCriterion.calculate(TimeSeries, Trade)` for opened trade.
- **StopGainRule**: now correctly handles stops for sell orders
- **StopLossRule**: now correctly handles stops for sell orders
- **ProfitLossCriterion**: fixed to work properly for short trades
- **PivotPointIndicator**: fixed possible npe if first bar is not in same period
- **`IchimokuChikouSpanIndicator`**: fixed calculations - applied correct formula.
- **CloseLocationValueIndicator**: fixed special case, return zero instead of NaN if high price == low price

### Changed
- **PrecisionNum**: improve performance for methods isZero/isPositive/isPositiveOrZero/isNegative/isNegativeOrZero.
- **BaseTimeSeriesBuilder** moved from inner class to own class
- **TrailingStopLossRule** added ability to look back the last x bars for calculating the trailing stop loss

### Added
- **Enhancement** Added getters for AroonDownIndicator and AroonUpIndicator in AroonOscillatorIndicator
- **Enhancement** Added common constructors in BaseBar for BigDecimal, Double and String values
- **Enhancement** Added constructor in BaseBar with trades property
- **Enhancement** Added BaseBarBuilder and ConvertibleBaseBarBuilder - BaseBar builder classes
- **Enhancement** Added BarAggregator and TimeSeriesAggregator to allow aggregates bars and time series
- **Enhancement** Added LWMA Linearly Weighted Moving Average Indicator
- **Enhancement** Implemented trading cost models (linear transaction and borrowing cost models)
- **Enhancement** Implemented Value at Risk Analysis Criterion
- **Enhancement** Implemented Expected Shortfall Analysis Criterion
- **Enhancement** Implemented Returns class to analyze the time series of return rates. Supports logarithmic and arithmetic returns
- **Enhancement** Implemented a way to find the best result for multiple strategies by submitting a range of numbers while backtesting
- **Enhancement** Implemented NumberOfBreakEvenTradesCriterion for counting break even trades
- **Enhancement** Implemented NumberOfLosingTradesCriterion for counting losing trades
- **Enhancement** Implemented NumberOfWinningTradesCriterion for counting winning trades
- **Enhancement** Implemented NumberOfWinningTradesCriterion for counting winning trades
- **Enhancement** Implemented ProfitLossPercentageCriterion for calculating the total performance percentage of your trades
- **Enhancement** Implemented TotalProfit2Criterion for calculating the total profit of your trades
- **Enhancement** Implemented TotalLossCriterion for calculating the total loss of your trades
- **Enhancement** Added ADX indicator based strategy to ta4j-examples
- **Enhancement** TrailingStopLossRule: added possibility of calculations of TrailingStopLossRule also for open, high, low price. Added getter
for currentStopLossLimitActivation
- **Enhancement** Add constructors with parameters to allow custom implementation of ReportGenerators in BacktestExecutor
- **Enhancement** Added license checker goal on CI's pipeline
- **Enhancement** Added source format checker goal on CI's pipeline

### Removed/Deprecated

## 0.12 (released September 10, 2018)

### Breaking:
   - `Decimal` class has been replaced by new `Num` interface. Enables using `Double`, `BigDecimal` and custom data types for calculations.
   - Big changes in `TimeSeries` and `BaseTimeSeries`. Multiple new `addBar(..)` functions in `TimeSeries` allow to add data directly to the series


### Fixed
- **TradingBotOnMovingTimeSeries**: fixed calculations and ArithmeticException Overflow
- **Fixed wrong indexing in**: `Indicator.toDouble()`.
- **PrecisionNum.sqrt()**: using DecimalFormat.parse().
- **RandomWalk[High|Low]Indicator**: fixed formula (max/min of formula with n iterating from 2 to barCount)

### Changed
- **ALL INDICATORS**: `Decimal` replaced by `Num`.
- **ALL CRITERION**: Calculations modified to use `Num`.
- **AbstractIndicator**: new `AbstractIndicator#numOf(Number n)` function as counterpart of dropped `Decimal.valueOf(double|int|..)`
- **TimeSeries | Bar**: preferred way to add bar data to a `TimeSeries` is directly to the series via new `TimeSeries#addBar(time,open,high,..)` functions. It ensures to use the correct `Num` implementation of the series
- **XlsTestsUtils**: now processes xls with one or more days between data rows (daily, weekly, monthly, etc).  Also handle xls #DIV/0! calculated cells (imported as NaN.NaN)
- **CachedIndicator**: Last bar is not cached to support real time indicators
- **TimeSeries | Bar **: added new `#addPrice(price)` function that adds price to (last) bar.
- Parameter **timeFrame** renamed to **barCount**.
- **Various Rules**: added constructor that provides `Number` parameters
- **AroonUpIndicator**: redundant TimeSeries call was removed from constructor
- **AroonDownIndicator**: redundant TimeSeries call was removed from constructor
- **BaseTimeSeries**: added setDefaultFunction() to SeriesBuilder for setting the default Num type function for all new TimeSeries built by that SeriesBuilder, updated BuildTimeSeries example
- **<various>CriterionTest**: changed from explicit constructor calls to `AbstractCriterionTest.getCriterion()` calls.
- **ChopIndicator**: transparent fixes
- **StochasticRSIIndicator**: comments and params names changes to reduce confusion
- **ConvergenceDivergenceIndicator**: remove unused method
- **ChopIndicatorTest**: spelling, TODO: add better tests
- **Various Indicators**: remove double math operations, change `Math.sqrt(double)` to `Num.sqrt()`, other small improvements
- **RandomWalk[High|Low]Indicator**: renamed to `RWI[High|Low]Indicator`

### Added
- **BaseTimeSeries.SeriesBuilder**: simplifies creation of BaseTimeSeries.
- **Num**: Extracted interface of dropped `Decimal` class
- **DoubleNum**: `Num` implementation to support calculations based on `double` primitive
- **BigDecimalNum**: Default `Num` implementation of `BaseTimeSeries`
- **DifferencePercentageIndicator**: New indicator to get the difference in percentage from last value
- **PrecisionNum**: `Num` implementation to support arbitrary precision
- **TestUtils**: removed convenience methods for permuted parameters, fixed all unit tests
- **TestUtils**: added parameterized abstract test classes to allow two test runs with `DoubleNum` and `BigDecimalNum`
- **ChopIndicator** new common indicator of market choppiness (low volatility), and related 'ChopIndicatorTest' JUnit test and 'CandlestickChartWithChopIndicator' example
- **BollingerBandWidthIndicator**: added missing constructor documentation.
- **BollingerBandsLowerIndicator**: added missing constructor documentation.
- **BollingerBandsMiddleIndicator**: added missing constructor documentation.
- **TrailingStopLossRule**: new rule that is satisfied if trailing stop loss is reached
- **Num**: added Num sqrt(int) and Num sqrt()
- **pom.xml**: added support to generate ta4j-core OSGi artifact.

### Removed/Deprecated
- **Decimal**: _removed_. Replaced by `Num` interface
- **TimeSeries#addBar(Bar bar)**: _deprecated_. Use `TimeSeries#addBar(Time, open, high, low, ...)`
- **BaseTimeSeries**: _Constructor_ `BaseTimeSeries(TimeSeries defaultSeries, int seriesBeginIndex, int seriesEndIndex)` _removed_. Use `TimeSeries.getSubseries(int i, int i)` instead
- **FisherIndicator**: commented constructor removed.
- **TestUtils**: removed convenience methods for permuted parameters, fixed all unit tests
- **BaseTimeSeries**: _Constructor_ `BaseTimeSeries(TimeSeries defaultSeries, int seriesBeginIndex, int seriesEndIndex)` _removed_. Use `TimeSeries.getSubseries(int i, int i)` instead
- **BigDecimalNum**: _removed_.  Replaced by `PrecisionNum`
- **AbstractCriterionTest**: removed constructor `AbstractCriterionTest(Function<Number, Num)`.  Use `AbstractCriterionTest(CriterionFactory, Function<Number, Num>)`.
- **<various>Indicator**: removed redundant `private TimeSeries`

## 0.11 (released January 25, 2018)

- **BREAKING**: Tick has been renamed to **Bar**

### Fixed
- **ATRIndicator**: fixed calculations
- **PlusDI, MinusDI, ADX**: fixed calculations
- **LinearTransactionCostCriterion**: fixed calculations, added xls file and unit tests
- **FisherIndicator**: fixed calculations
- **ConvergenceDivergenceIndicator**: fixed NPE of optional "minStrenght"-property

### Changed
- **TotalProfitCriterion**: If not `NaN` the criterion uses the price of the `Order` and not just the close price of underlying `TimeSeries`
- **Order**: Now constructors and static `sell/buyAt(..)` functions need a price and amount parameter to satisfy correct be
behaviour of criterions (entry/exit prices can differ from corresponding close prices in `Order`)
- **JustOnceRule**: now it is possible to add another rule so that this rule is satisfied if the inner rule is satisfied for the first time
- **MeanDeviationIndicator**: moved to statistics package
- **Decimal**: use `BigDecimal::valueof` instead of instantiating a new BigDecimal for double, int and long
    - now `Decimal` extends `Number`
- **Strategy:** can now have a optional parameter "name".
- **Tick:** `Tick` has been renamed to **`Bar`** for a more appropriate description of the price movement over a set period of time.
- **MMAIndicator**: restructured and moved from `helpers` to `indicators` package
- **AverageTrueRangeIndicator**: renamed to **ATRIndicator**
- **AverageDirectionalMovementDownIndicator**: renamed to **ADXIndicator**
-  **ADXIndicator**: added new two argument constructor
- **DirectionalMovementPlusIndicator** and **DirectionalMovementPlusIndicator**: renamed to **PlusDIIndicator** and **MinusDIIndicator**
- **XlsTestsUtils**: rewritten to provide getSeries(), getIndicator(), getFinalCriterionValue(), and getTradingRecord() in support of XLSCriterionTest and XLSIndicatorTest.
- **IndicatorFactory**: made generic and renamed createIndicator() to getIndicator()
- **RSIIndicatorTest**: example showing usage of new generic unit testing of indicators
- **LinearTransactionCostCriterionTest**: example showing usage of new generic unit testing of criteria

## Added
- **ConvergenceDivergenceIndicator**: new Indicator for positive/negative convergence and divergence.
- **BooleanTransformIndicator**: new indicator to transform any decimal indicator to a boolean indicator by using logical operations.
- **DecimalTransformIndicator**: new indicator to transforms any indicator by using common math operations.
- **Decimal**: added functions `Decimal valueOf(BigDecimal)` and `BigDecimal getDelegate()`
- **AbstractEMAIndicator**: new abstract indicator for ema based indicators like MMAIndicator
- **PearsonCorrelationIndicator**: new statistic indicator with pearson correlation
- **TimeSeries**: new method `getSubSeries(int, int)` to create a sub series of the TimeSeries that stores bars exclusively between `startIndex` and `endIndex` parameters
- **IIIIndicator**: Intraday Intensity Index
- **CriterionFactory**: new functional interface to support CriterionTest
- **IndicatorTest**: new class for storing an indicator factory, allows for generic calls like getIndicator(D data, P... params) after the factory is set once in the constructor call.  Facilitates standardization across unit tests.
- **CriterionTest**: new class for storing a criterion factory, allows for generic calls like getCriterion(P... params) after the factory is set once in the constructor call.  Facilitates standardization across unit tests.
- **ExternalIndicatorTest**: new interface for fetching indicators and time series from external sources
- **ExternalCriterionTest**: new interface for fetching criteria, trading records, and time series from external sources
- **XLSIndicatorTest**: new class implementing ExternalIndicatorTest for XLS files, for use in XLS unit tests
- **XLSCriterionTest**: new class implementing ExternalCriterionTest for XLS files, for use in XLS unit tests

## Removed
- **TraillingStopLossIndicator**: no need for this as indicator. No further calculations possible after price falls below stop loss. Use `StopLossRule` or `DifferenceIndicator`

## Deprecated
- **BaseTimeSeries**: Constructor: `BaseTimeSeries(TimeSeries defaultSeries, int seriesBeginIndex, int seriesEndIndex)` use `getSubSeries(int, int)`
- **Decimal**: Method `toDouble()` use `doubleValue()`

## 0.10 (released October 30, 2017)

### VERY Important note!!!!

with the release 0.10 we have changed the previous java package definition to org.ta4j or to be more specific to org.ta4j.core (the new organisation). You have to reorganize all your refernces to the new packages!
In eclipse you can do this easily by selecting your sources and run "Organize imports"
_Changed ownership of the ta4j repository_: from mdeverdelhan/ta4j (stopped the maintenance) to ta4j/ta4j (new organization)

### Fixed
- **ParabolicSarIndicator**: wrong calculation fixed
- **KAMAIndicator**: stack overflow bug fixed
- **AroonUpIndicator and AroonDownIndicator**: wrong calculations fixed and can handle NaN values now

### Changed
- **BREAKING**: **new package structure**: change eu.verdelhan.ta4j to org.ta4j.ta4j-core
- **new package adx**: new location of AverageDirectionalMovementIndicator and DMI+/DMI-
- **Ownership of the ta4j repository**: from mdeverdelhan/ta4j (stopped the maintenance) to ta4j/ta4j (new organization)
- **ParabolicSarIndicator**: old constructor removed (there was no need for time frame parameter after big fix). Three new constructors for default and custom parameters.
- **HighestValueIndicator and LowestValueIndicator:** ignore also NaN values if they are at the current index


## Added
- **AroonOscillatorIndicator**: new indicator based on AroonUp/DownIndicator
- **AroonUpIndicator** and **AroonDownIndicator**: New constructor with parameter for custom indicator for min price and max price calculation
- **ROCVIndicator**: rate of Change of Volume
- **DirectionalMovementPlusIndicator**: new indicator for Directional Movement System (DMI+)
- **DirectionalMovementDownIndicator**: new indicator for Directional Movement System (DMI-)
- **ChaikinOscillatorIndicator**: new indicator.
- **InSlopeRule**: new rule that is satisfied if the slope of two indicators are within a boundary
- **IsEqualRule**: new rule that is satisfied if two indicators are equal
- **AroonUpIndicator** and **AroonDownIndicator**: new constructor with parameter for custom indicator for min price and max price calculation
- **Pivot Point Indicators Package**: new package with Indicators for calculating standard, Fibonacci and DeMark pivot points and reversals
    - **PivotPointIndicator**: new indicator for calculating the standard pivot point
        - **StandardReversalIndicator**: new indicator for calculating the standard reversals (R3,R2,R1,S1,S2,S3)
        - **FibonacciReversalIndicator**: new indicator for calculating the Fibonacci reversals (R3,R2,R1,S1,S2,S3)
    - **DeMarkPivotPointIndicator**: new indicator for calculating the DeMark pivot point
        - **DeMarkReversalIndicator**: new indicator for calculating the DeMark resistance and the DeMark support
- **IsFallingRule**: new rule that is satisfied if indicator strictly decreases within the timeFrame.
- **IsRisingRule**: new rule that is satisfied if indicator strictly increases within the timeFrame.
- **IsLowestRule**: new rule that is satisfied if indicator is the lowest within the timeFrame.
- **IsHighestRule**: new rule that is satisfied if indicator is the highest within the timeFrame.

## 0.9 (released September 7, 2017)
  - **BREAKING** drops Java 7 support
  - use `java.time` instead of `java.util.Date`
  * Added interfaces for some API basic objects
  * Cleaned whole API
  * Reordered indicators
  * Added PreviousValueIndicator
  * Fixed #162 - Added amount field into Tick constructor
  * Fixed #183 - addTrade bad calculation
  * Fixed #153, #170 - Updated StopGainRule and StopLossRule for short trades
  * Removed dependency to Joda-time
  * Dropped Java 6 and Java 7 compatibility
  * Fixed #120 - ZLEMAIndicator StackOverflowError
  * Added stochastic RSI indicator
  * Added smoothed RSI indicator
  * Fixed examples
  * Fixed #81 - Tick uses Period of 24H when it possibly means 1 Day
  * Fixed #80 - TimeSeries always iterates over all the data
  * Removed the `timePeriod` field in time series
  * Fixed #102 - RSIIndicator returns NaN when rsi == 100
  * Added periodical growth rate indicator
  * Fixed #105 - Strange calculation with Ichimoku Indicator
  * Added Random Walk Index (high/low) indicators
  * Improved performance for Williams %R indicator
  * Moved mock indicators to regular scope (renamed in Fixed*Indicator)

## 0.8 (released February 25, 2016)

  * Fixed StackOverflowErrors on recursive indicators (see #60 and #68)
  * Fixed #74 - Question on backtesting strategies with indicators calculated with enough ticks
  * Added Chande Momentum Oscillator indicator
  * Added cumulated losses/gains indicators
  * Added Range Action Verification Index indicator
  * Added MVWAP indicator
  * Added VWAP indicator
  * Added Chandelier exit indicators
  * Improved Decimal performances
  * Added Fisher indicator
  * Added KAMA indicator
  * Added Detrended Price Oscillator
  * Added Ichimoku clouds indicators
  * Added statistical indicators: Simple linear regression, Correlation coefficient, Variance, Covariance, Standard error
  * Moved standard deviation
  * Added Bollinger BandWidth and %B indicator
  * Added Keltner channel indicators
  * Added Ulcer Index and Mass Index indicators
  * Added a trailing stop-loss indicator
  * Added Coppock Curve indicator
  * Added sum indicator
  * Added candle indicators: Real body, Upper/Lower shadow, Doji, 3 black crows, 3 white soldiers, Bullish/Bearish Harami, Bullish/Bearish Engulfing
  * Added absolute indicator
  * Added Hull Moving Average indicator
  * Updated Bollinger Bands (variable multiplier, see #53)
  * Fixed #39 - Possible update for TimeSeries.run()
  * Added Chaikin Money Flow indicator
  * Improved volume indicator
  * Added Close Location Value indicator
  * Added Positive Volume Index and Negative Volume Index indicators
  * Added zero-lag EMA indicator

## 0.7 (released May 21, 2015)

  * Fixed #35 - Fix max drawdown criterion
  * Improved documentation: user's guide & contributor's guidelines
  * Fixed #37 - Update Tick.toString method
  * Fixed #36 - Missing 'Period timePeriod' in full Tick constructor
  * Updated examples
  * Improved analysis criteria (to use actual entry/exit prices instead of close prices)
  * Added price and amount to `Order`
  * Added helpers for order creation
  * Renamed `Operation` to `Order`
  * Added a record/history of a trading session (`TradingRecord`)
  * Moved the trading logic from strategies to rules
  * Refactored trade operations
  * Added a difference indicator
  * Small other API changes

## 0.6 (released February 5, 2015)

  * Added `NaN` to Decimals
  * Renamed `TADecimal` to `Decimal`
  * Fixed #24 - Error in standard deviation calculation
  * Added moving time series (& cache: #25)
  * Refactored time series and ticks
  * Added entry-pass filter and exit-pass filter strategies
  * Replaced `JustBuyOnceStrategy` and `CombinedBuyAndSellStrategy` by `JustEnterOnceStrategy` and `CombinedEntryAndExitStrategy` respectively
  * Added examples
  * Added operation type helpers
  * Added strategy execution traces through SLF4J
  * Removed `.summarize(...)` methods and `Decision` (analysis)
  * Improved performance of some indicators and strategies
  * Generalized cache to all indicators (#20)
  * Removed AssertJ dependency
  * Fixed #16 - Division by zero in updated WalkForward example

## 0.5 (released October 22, 2014)

  * Switched doubles for TADecimals (BigDecimals) in indicators
  * Semantic improvement for IndicatorOverIndicatorStrategy
  * Fixed #11 - UnknownFormatConversionException when using toString() for 4 strategies
  * Added a maximum value starter strategy
  * Added linear transaction cost (analysis criterion)
  * Removed evaluators (replaced by `.chooseBest(...)` and `.betterThan(...)` methods)
  * Added triple EMA indicator
  * Added double EMA indicator
  * Removed slicers (replaced by `.split(...)` methods)
  * Removed runner (replaced by `.run(...)` methods)
  * Added more tests
  * Removed `ConstrainedTimeSeries` (replaced by `.subseries(...)` methods)
  * Added/refactored examples (including walk-forward and candlestick chart)

## 0.4 (released May 28, 2014)

  * Fixed #2 - Tests failing in JDK8
  * Added indicators: Mean deviation, Commodity channel index, Percentage price oscillator (tests)
  * Added distance between indicator and constant
  * Added opposite strategy
  * Removed some runners
  * Added strategy runs on whole series
  * Refactored slicers
  * Removed log4j dependency
  * Added examples

## 0.3 (released March 11, 2014)

  * First public release
  * 100% Pure Java - works on any Java Platform version 6 or later
  * More than 40 technical indicators (Aroon, ATR, moving averages, parabolic SAR, RSI, etc.)
  * A powerful engine for building custom trading strategies
  * Utilities to run and compare strategies
  * Minimal 3rd party dependencies
  * MIT license<|MERGE_RESOLUTION|>--- conflicted
+++ resolved
@@ -46,11 +46,8 @@
 - added "lessIsBetter"-property for **StandardErrorCriterion**
 - added "lessIsBetter"-property for **VarianceCriterion**
 - added "lessIsBetter"-property for **NumberOfPositionsCriterion**
-<<<<<<< HEAD
+- added "addBase"-property for **ReturnCriterion** to include or exclude the base percentage of 1
 - added **RelativeVolumeStandardDeviationIndicator**
-=======
-- added "addBase"-property for **ReturnCriterion** to include or exclude the base percentage of 1
->>>>>>> 0c604253
 
 ### Fixed
 - **Fixed** **CashFlow** fixed calculation with custom startIndex and endIndex
